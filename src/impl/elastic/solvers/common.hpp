--- conflicted
+++ resolved
@@ -337,133 +337,6 @@
                                 l_tmpR[0], l_tm1[0], o_fR[0] );
     }
 
-<<<<<<< HEAD
-    // checks the setup of the flux solvers against a few predefined values
-    static void checkSolverSetup2d() {
-
-    assert( N_QUANTITIES == 5 );
-
-      real_base l_fL[5][5];
-      real_base l_fR[5][5];
-
-      setupSolver2d( 1, 1,
-                     2, 2,
-                     1, 1,
-                    -0.2, std::sqrt(1-0.04), 0,
-                     l_fL,
-                     l_fR );
-
-      // check some values
-      assert( std::abs( l_fL[0][0] -  0.0592              ) < TOL.SOLVER );
-      assert( std::abs( l_fL[1][0] -  0.0008              ) < TOL.SOLVER );
-      assert( std::abs( l_fL[2][0] - -0.094060406122874   ) < TOL.SOLVER );
-      assert( std::abs( l_fL[3][0] -  0.1                 ) < TOL.SOLVER );
-      assert( std::abs( l_fL[4][0] -  0.0                 ) < TOL.SOLVER );
-
-      assert( std::abs( l_fL[0][1] -  0.4608              ) < TOL.SOLVER );
-      assert( std::abs( l_fL[1][1] -  0.9792              ) < TOL.SOLVER );
-      assert( std::abs( l_fL[2][1] - -0.00391918358845308 ) < TOL.SOLVER );
-      assert( std::abs( l_fL[3][1] -  0.0                 ) < TOL.SOLVER );
-      assert( std::abs( l_fL[4][1] - -0.489897948556636   ) < TOL.SOLVER );
-
-      assert( std::abs( l_fR[0][2] -  0.384079991668402   ) < TOL.SOLVER );
-      assert( std::abs( l_fR[1][2] -  0.20379754659956    ) < TOL.SOLVER );
-      assert( std::abs( l_fR[2][2] - -0.4616              ) < TOL.SOLVER );
-      assert( std::abs( l_fR[3][2] - -0.489897948556636   ) < TOL.SOLVER );
-      assert( std::abs( l_fR[4][2] -  0.1                 ) < TOL.SOLVER );
-
-      assert( std::abs( l_fR[0][3] -  0.4                 ) < TOL.SOLVER );
-      assert( std::abs( l_fR[1][3] -  0.2                 ) < TOL.SOLVER );
-      assert( std::abs( l_fR[2][3] - -0.489897948556636   ) < TOL.SOLVER );
-      assert( std::abs( l_fR[3][3] - -0.52                ) < TOL.SOLVER );
-      assert( std::abs( l_fR[4][3] -  0.0979795897113271  ) < TOL.SOLVER );
-
-      assert( std::abs( l_fL[0][4] - -0.979795897113271   ) < TOL.SOLVER );
-      assert( std::abs( l_fL[1][4] - -1.95959179422654    ) < TOL.SOLVER );
-      assert( std::abs( l_fL[2][4] -  0.1                 ) < TOL.SOLVER );
-      assert( std::abs( l_fL[3][4] - -0.0979795897113271  ) < TOL.SOLVER );
-      assert( std::abs( l_fL[4][4] -  0.98                ) < TOL.SOLVER );
-
-      setupSolver2d( 1, 1,
-                     2, 2,
-                     1, 1,
-                     0.5, -std::sqrt(0.75), 0,
-                     l_fL,
-                     l_fR );
-
-      // check some values
-      assert( std::abs( l_fL[0][0] -  0.34375             ) < TOL.SOLVER );
-      assert( std::abs( l_fL[1][0] -  0.03125             ) < TOL.SOLVER );
-      assert( std::abs( l_fL[2][0] - -0.162379763209582   ) < TOL.SOLVER );
-      assert( std::abs( l_fL[3][0] - -0.25                ) < TOL.SOLVER );
-      assert( std::abs( l_fL[4][0] -  0.0                 ) < TOL.SOLVER );
-
-      assert( std::abs( l_fL[0][1] -  0.28125             ) < TOL.SOLVER );
-      assert( std::abs( l_fL[1][1] -  0.84375             ) < TOL.SOLVER );
-      assert( std::abs( l_fL[2][1] - -0.0541265877365274  ) < TOL.SOLVER );
-      assert( std::abs( l_fL[3][1] -  0.0                 ) < TOL.SOLVER );
-      assert( std::abs( l_fL[4][1] -  0.433012701892219   ) < TOL.SOLVER );
-
-      assert( std::abs( l_fR[0][2] -  0.757772228311384   ) < TOL.SOLVER );
-      assert( std::abs( l_fR[1][2] -  0.541265877365274   ) < TOL.SOLVER );
-      assert( std::abs( l_fR[2][2] - -0.3125              ) < TOL.SOLVER );
-      assert( std::abs( l_fR[3][2] - 0.433012701892219    ) < TOL.SOLVER );
-      assert( std::abs( l_fR[4][2] -  -0.25               ) < TOL.SOLVER );
-
-      assert( std::abs( l_fL[0][3] - -1.0                 ) < TOL.SOLVER );
-      assert( std::abs( l_fL[1][3] - -0.5                 ) < TOL.SOLVER );
-      assert( std::abs( l_fL[2][3] -  0.433012701892219   ) < TOL.SOLVER );
-      assert( std::abs( l_fL[3][3] -  0.625               ) < TOL.SOLVER );
-      assert( std::abs( l_fL[4][3] - -0.21650635094611    ) < TOL.SOLVER );
-
-      assert( std::abs( l_fL[0][4] -  0.866025403784439   ) < TOL.SOLVER );
-      assert( std::abs( l_fL[1][4] -  1.73205080756888    ) < TOL.SOLVER );
-      assert( std::abs( l_fL[2][4] - -0.25                ) < TOL.SOLVER );
-      assert( std::abs( l_fL[3][4] - -0.21650635094611    ) < TOL.SOLVER );
-      assert( std::abs( l_fL[4][4] -  0.875               ) < TOL.SOLVER );
-
-      setupSolver2d( 1, 1,
-                     2, 2,
-                     1, 1,
-                     1/std::sqrt(2), 1/std::sqrt(2), 0,
-                     l_fL,
-                     l_fR );
-
-      // check some values
-      assert( std::abs( l_fL[0][0] -  0.625               ) < TOL.SOLVER );
-      assert( std::abs( l_fL[1][0] -  0.125               ) < TOL.SOLVER );
-      assert( std::abs( l_fL[2][0] -  0.125               ) < TOL.SOLVER );
-      assert( std::abs( l_fL[3][0] - -0.25 * std::sqrt(2) ) < TOL.SOLVER );
-      assert( std::abs( l_fL[4][0] -  0                   ) < TOL.SOLVER );
-
-      assert( std::abs( l_fL[0][1] -  0.125               ) < TOL.SOLVER );
-      assert( std::abs( l_fL[1][1] -  0.625               ) < TOL.SOLVER );
-      assert( std::abs( l_fL[2][1] -  0.125               ) < TOL.SOLVER );
-      assert( std::abs( l_fL[3][1] -  0.0                 ) < TOL.SOLVER );
-      assert( std::abs( l_fL[4][1] - -0.25 * std::sqrt(2) ) < TOL.SOLVER );
-
-      assert( std::abs( l_fR[0][2] - -0.75                ) < TOL.SOLVER );
-      assert( std::abs( l_fR[1][2] - -0.75                ) < TOL.SOLVER );
-      assert( std::abs( l_fR[2][2] - -0.25                ) < TOL.SOLVER );
-      assert( std::abs( l_fR[3][2] - -0.25 * std::sqrt(2) ) < TOL.SOLVER );
-      assert( std::abs( l_fR[4][2] - -0.25 * std::sqrt(2) ) < TOL.SOLVER );
-
-      assert( std::abs( l_fL[0][3] -        -std::sqrt(2) ) < TOL.SOLVER );
-      assert( std::abs( l_fL[1][3] - -0.5  * std::sqrt(2) ) < TOL.SOLVER );
-      assert( std::abs( l_fL[2][3] - -0.25 * std::sqrt(2) ) < TOL.SOLVER );
-      assert( std::abs( l_fL[3][3] -  0.75                ) < TOL.SOLVER );
-      assert( std::abs( l_fL[4][3] -  0.25                ) < TOL.SOLVER );
-
-      assert( std::abs( l_fL[0][4] - -0.5 *  std::sqrt(2) ) < TOL.SOLVER );
-      assert( std::abs( l_fL[1][4] -        -std::sqrt(2) ) < TOL.SOLVER );
-      assert( std::abs( l_fL[2][4] - -0.25 * std::sqrt(2) ) < TOL.SOLVER );
-      assert( std::abs( l_fL[3][4] -  0.25                ) < TOL.SOLVER );
-      assert( std::abs( l_fL[4][4] -  0.75                ) < TOL.SOLVER );
-    }
-
-=======
-  public:
->>>>>>> 1b55b2c1
     /**
      * Sets up the flux solvers.
      *
