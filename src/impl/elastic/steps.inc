--- conflicted
+++ resolved
@@ -57,27 +57,6 @@
             m_internal.m_globalShared6,
             io_recvs,
             m_internal.m_mm );
-<<<<<<< HEAD
-#endif
-}
-else if( i_step == 1 ) {
-#if PP_ORDER == 1
-  // finite volume: update
-  edge::elastic::solvers::FiniteVolume::update( i_first,
-                                                i_size,
-                                                i_enSp[0].first,
-                                                m_internal.m_connect.elFaEl,
-                                                m_internal.m_connect.elFa,
-                                                m_internal.m_globalShared7[0].connect.bfBe,
-                                                m_internal.m_globalShared7[0].connect.beBf,
-                                                m_internal.m_faceChars,
-                                                m_internal.m_elementShared2,
-                                                m_internal.m_elementShared3,
-                                                m_internal.m_elementModePrivate2,
-                                                m_internal.m_faceSparseShared4,
-                                                m_internal.m_elementModePrivate1 );
-#else
-=======
 }
 else if ( i_step == 1 ) {
   edge::elastic::solvers::AderDg<
@@ -107,7 +86,6 @@
             );
 }
 else if( i_step == 2 ) {
->>>>>>> bc0608d0
   // ADER-DG: neigh contrib
   edge::elastic::solvers::AderDg<
     T_SDISC.ELEMENT,
@@ -140,10 +118,6 @@
             m_internal.m_globalShared2[0].tDofs[ l_tDofsIds[1] ],
             m_internal.m_mm
           );
-<<<<<<< HEAD
-#endif
-=======
->>>>>>> bc0608d0
 }
 else if( i_step == 3 ) {
   // apply kinematic sources
@@ -159,102 +133,8 @@
                                                                     m_internal.m_globalShared3,
                                                                     m_internal.m_elementModePrivate1 );
 
-<<<<<<< HEAD
-#else
-#if PP_ORDER == 1
-  edge::elastic::solvers::FiniteVolume::rupture( i_first,
-                                                 i_size,
-                                                 i_enSp[0].first,
-                                                 m_covSimTime,
-                                                 m_dT,
-                                                 m_internal.m_globalShared7[0].connect.bfBe,
-                                                 m_internal.m_globalShared7[0].bfChars,
-                                                 m_internal.m_globalShared5[0].gl,
-                                                 m_internal.m_globalShared5[0].fa,
-                                                 m_internal.m_globalShared5[0].sf,
-                                                 m_internal.m_globalShared7[0].mss,
-                                                 m_internal.m_elementSparseShared3[0],
-                                                 m_internal.m_faceSparseShared4,
-                                                 io_recvsQuad );
-#else
-  edge::elastic::solvers::AderDg<
-    T_SDISC.ELEMENT,
-    N_QUANTITIES,
-    ORDER,
-    ORDER,
-    N_CRUNS
-  >::rupture( i_first,
-              i_size,
-              i_enSp[0].first,
-  (real_base) m_covSimTime,
-  (real_base) m_dT,
-              m_internal.m_globalShared2[0].connect.scDgAd,
-              m_internal.m_globalShared2[0].connect.liDoLiDu,
-              m_internal.m_globalShared2[0].connect.liLp,
-              m_internal.m_elementShared4,
-              m_internal.m_globalShared7[0],
-              m_internal.m_globalShared5[0].gl,
-              m_internal.m_globalShared5[0].fa,
-              m_internal.m_globalShared5[0].sf,
-              m_internal.m_globalShared2[0].tDofs[ l_tDofsIds[0] ],
-              m_internal.m_globalShared2[0].adm[ l_admId[1] ],
-              m_internal.m_globalShared2[0].lock,
-              io_recvsSf,
-              m_internal.m_mm
-);
-#endif
-=======
 }
 else if( i_step == 4 ) {
-  // reset counters in first step since sync
-  if( m_updatesSync != 0 ){}
-  else {
-    sc::Steering::resetLimSync( i_first,
-                                i_size,
-                                m_internal.m_globalShared2[0].connect.lpLi,
-                                m_internal.m_globalShared2[0].limSync );
-  }
->>>>>>> bc0608d0
-
-  edge::sc::Limiter<
-    T_SDISC.ELEMENT,
-    ORDER,
-    N_QUANTITIES,
-    N_CRUNS,
-    edge::elastic::sc::Boundary<
-      T_SDISC.ELEMENT,
-      ORDER,
-      N_CRUNS > >::aPost( i_first,
-                          i_size,
-              (real_base) m_dT,
-                          m_internal.m_globalShared1[0].mat,
-                          m_internal.m_globalShared2[0].ops,
-                          m_internal.m_globalShared2[0].connect,
-                          m_internal.m_globalShared2[0].iBndSu,
-                          m_internal.m_faceChars,
-    (real_base (*)[C_ENT[T_SDISC.ELEMENT].N_FACES][N_QUANTITIES][N_QUANTITIES]) m_internal.m_elementShared2, // TODO: fix type
-    (real_base (*)[C_ENT[T_SDISC.ELEMENT].N_FACES][N_QUANTITIES][N_QUANTITIES]) m_internal.m_elementShared3, // TODO: fix type
-                          m_internal.m_connect.elFa,
-                          m_internal.m_connect.elFaEl,
-                          m_internal.m_connect.vIdElFaEl,
-                          m_internal.m_connect.fIdElFaEl,
-                          m_internal.m_globalShared2[0].adm[ l_admId[0] ],
-                          m_internal.m_globalShared2[0].adm[ l_admId[1] ],
-                          m_internal.m_globalShared2[0].adm[ l_admId[2] ],
-                          m_internal.m_globalShared2[0].adm[ l_admId[3] ],
-                          m_internal.m_globalShared2[0].lock,
-                          m_internal.m_globalShared2[0].limSync,
-                          m_internal.m_globalShared6,
-                          m_internal.m_elementModePrivate1,
-                          m_internal.m_globalShared2[0].tDofs[ l_tDofsIds[0] ],
-                          m_internal.m_globalShared2[0].tDofs[ l_tDofsIds[1] ],
-                          m_internal.m_globalShared2[0].dofs,
-                          m_internal.m_globalShared2[0].ext[ l_extIds[0] ],
-                          m_internal.m_globalShared2[0].ext[ l_extIds[1] ],
-                          m_internal.m_mm,
-                          m_internal.m_globalShared8[0] );
-}
-else if( i_step == 3 ) {
   // reset counters in first step since sync
   if( m_updatesSync != 0 ){}
   else {
