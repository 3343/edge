--- conflicted
+++ resolved
@@ -71,10 +71,7 @@
 
     // dummy fault data
     typedef struct { double sn0[TL_N_SFS][TL_N_CRS];
-<<<<<<< HEAD
-=======
                      double co0[TL_N_SFS][TL_N_CRS];
->>>>>>> bc0608d0
                      double ss0[TL_N_DIS-1][TL_N_SFS][TL_N_CRS]; } t_faultDataDummy;
 
   public:
@@ -229,16 +226,6 @@
         unsigned short const *l_elVeFa = C_REF_ELEMENT.FA_VE_CC.ENT[TL_T_EL];
         l_elVeFa += l_faL * TL_N_VES_FA;
 
-<<<<<<< HEAD
-        // check that the first element-face vertex matches the first face vertex
-        EDGE_CHECK_EQ( i_elVe[l_elL][ l_elVeFa[0] ], i_faVe[l_fa][0] );
-
-        // determine if we have reorder the sub-faces
-        bool l_reorder = false;
-        for( unsigned short l_v0 = 2; l_v0 < TL_N_VES_FA; l_v0++ ) {
-          if( i_elVe[l_elL][l_elVeFa[1]] > i_elVe[l_elL][l_elVeFa[l_v0]] )
-            l_reorder = true;
-=======
         // check that the first element-face vertex matches the first face vertex for 3D elements
         EDGE_CHECK( (TL_N_DIS != 3) ||
                     (i_elVe[l_elL][ l_elVeFa[0] ] == i_faVe[l_fa][0]) );
@@ -255,7 +242,6 @@
             if( i_elVe[l_elL][l_elVeFa[1]] > i_elVe[l_elL][l_elVeFa[l_v0]] )
               l_reorder = true;
           }
->>>>>>> bc0608d0
         }
 
         // iterate over fused runs
