/**
 * @file This file is part of EDGE.
 *
 * @author Alexander Breuer (anbreuer AT ucsd.edu)
 *
 * @section LICENSE
 * Copyright (c) 2016-2018, Regents of the University of California
 * All rights reserved.
 *
 * Redistribution and use in source and binary forms, with or without modification, are permitted provided that the following conditions are met:
 *
 * 1. Redistributions of source code must retain the above copyright notice, this list of conditions and the following disclaimer.
 *
 * 2. Redistributions in binary form must reproduce the above copyright notice, this list of conditions and the following disclaimer in the documentation and/or other materials provided with the distribution.
 *
 * 3. Neither the name of the copyright holder nor the names of its contributors may be used to endorse or promote products derived from this software without specific prior written permission.
 *
 * THIS SOFTWARE IS PROVIDED BY THE COPYRIGHT HOLDERS AND CONTRIBUTORS "AS IS" AND ANY EXPRESS OR IMPLIED WARRANTIES, INCLUDING, BUT NOT LIMITED TO, THE IMPLIED WARRANTIES OF MERCHANTABILITY AND FITNESS FOR A PARTICULAR PURPOSE ARE DISCLAIMED. IN NO EVENT SHALL THE COPYRIGHT HOLDER OR CONTRIBUTORS BE LIABLE FOR ANY DIRECT, INDIRECT, INCIDENTAL, SPECIAL, EXEMPLARY, OR CONSEQUENTIAL DAMAGES (INCLUDING, BUT NOT LIMITED TO, PROCUREMENT OF SUBSTITUTE GOODS OR SERVICES; LOSS OF USE, DATA, OR PROFITS; OR BUSINESS INTERRUPTION) HOWEVER CAUSED AND ON ANY THEORY OF LIABILITY, WHETHER IN CONTRACT, STRICT LIABILITY, OR TORT (INCLUDING NEGLIGENCE OR OTHERWISE) ARISING IN ANY WAY OUT OF THE USE OF THIS SOFTWARE, EVEN IF ADVISED OF THE POSSIBILITY OF SUCH DAMAGE.
 *
 * @section DESCRIPTION
 * Scheduling for the advection equation.
 **/

/*
 * Local control flow ids:
 *
 * max: first touch since synchronization
 * 0: ready to be progressed
 * 1: in progress
 * 2: done
 */


// make sure we have our eight entries
<<<<<<< HEAD
static_assert( N_ENTRIES_CONTROL_FLOW == 9, "entries of control flow not matching" );
=======
static_assert( N_ENTRIES_CONTROL_FLOW == 7, "entries of control flow not matching" );
>>>>>>> bc0608d0

// initialize control flow if neccessary
if( m_cflow[0] == std::numeric_limits< unsigned short >::max() ) {
  m_shared.setStatusAll(parallel::Shared::RDY, 0);
  m_shared.setStatusAll(parallel::Shared::RDY, 1);
  m_cflow[0] = 1;  m_cflow[1] = 1;

  m_mpi.beginRecvs(0, 0);
  m_cflow[5] = 1;

  m_cflow[2] = 0;
  m_cflow[3] = 0;
  m_cflow[4] = 0;
  m_cflow[6] = 0;
  m_cflow[7] = 0;
}

////////////////////////////////////////
// TODO: GLOBAL TIME STEPPING ONLY //
////////////////////////////////////////
/*
 * update control flow with finished tasks
 */

// inner-elements finished local computations
if( m_cflow[0] == 1 && m_shared.getStatusAll(parallel::Shared::FIN, 0) ) m_cflow[0] = 2;

// send-elements finished local computations
if( m_cflow[1] == 1 && m_shared.getStatusAll(parallel::Shared::FIN, 1) ) m_cflow[1] = 2;

// sends completed
if( m_cflow[2] == 1 && m_mpi.finSends(0, 0) ) m_cflow[2] = 2;

// inner-elements finished neighboring computations
if( m_cflow[3] == 1 && m_shared.getStatusAll(parallel::Shared::FIN, 3) ) m_cflow[3] = 2;

// send-elements finished neighboring computations
if( m_cflow[4] == 1 && m_shared.getStatusAll(parallel::Shared::FIN, 4) ) m_cflow[4] = 2;

// receive completed
if( m_cflow[5] == 1 && m_mpi.finRecvs(0, 0) ) m_cflow[5] = 2;

// TODO: MPI exchange of admissibility for face ghost elements
// TODO: MPI exchange of extrema for vertex ghost elements

// inner-elements are limited
if( m_cflow[6] == 1 && m_shared.getStatusAll(parallel::Shared::FIN, 6) ) m_cflow[6] = 2;

// send-elements are limited
if( m_cflow[7] == 1 && m_shared.getStatusAll(parallel::Shared::FIN, 7) ) m_cflow[7] = 2;

/*
 * Simple implementation: "Blocking"
 */
if( m_cflow[0] == 2 && m_cflow[1] == 2 && m_cflow[2] == 0 ) {
    m_mpi.beginSends(0, 0);
    m_cflow[2] = 1;
}

// check if we are finished
if( m_timeGroups[0]->finished() ) {
  // wait for communication to finish before signaling the other threads
  if( m_cflow[2] == 2 && m_cflow[5] == 2 ) {
    m_finished = true;
  }
  return;
}

// local work and receive done
if( m_cflow[0] == 2 && m_cflow[1] == 2 && m_cflow[5] == 2 ) {
  m_shared.setStatusAll(parallel::Shared::RDY, 3);
  m_shared.setStatusAll(parallel::Shared::RDY, 4);

  m_cflow[0] = m_cflow[1] = 0;
  m_cflow[3] = m_cflow[4] = 1;
  m_cflow[5] = 0;
}

<<<<<<< HEAD
// neighboring updates done
if( m_cflow[3] == 2 && m_cflow[4] == 2 ) {
  m_shared.setStatusAll(parallel::Shared::RDY, 6);
  m_shared.setStatusAll(parallel::Shared::RDY, 7);

  m_cflow[3] = m_cflow[4] = 0;
  m_cflow[6] = m_cflow[7] = 1;
}

// limiting complete
if( m_cflow[6] == 2 && m_cflow[7] == 2 && m_cflow[2] == 2 ) {
=======
// limiting complete
if( m_cflow[3] == 2 && m_cflow[4] == 2 ) {
>>>>>>> bc0608d0
  m_timeGroups[0]->updateTsInfo();

  if( !m_timeGroups[0]->finished() ) {
    m_shared.setStatusAll(parallel::Shared::RDY, 0);
    m_shared.setStatusAll(parallel::Shared::RDY, 1);
    m_cflow[0] = m_cflow[1] = 1;

    m_mpi.beginRecvs(0, 0);
    m_cflow[5] = 1;

    m_cflow[2] = 0;
  }
  else m_cflow[5] = 2;

  m_cflow[6] = m_cflow[7] = 0;
}<|MERGE_RESOLUTION|>--- conflicted
+++ resolved
@@ -32,11 +32,7 @@
 
 
 // make sure we have our eight entries
-<<<<<<< HEAD
-static_assert( N_ENTRIES_CONTROL_FLOW == 9, "entries of control flow not matching" );
-=======
 static_assert( N_ENTRIES_CONTROL_FLOW == 7, "entries of control flow not matching" );
->>>>>>> bc0608d0
 
 // initialize control flow if neccessary
 if( m_cflow[0] == std::numeric_limits< unsigned short >::max() ) {
@@ -50,8 +46,6 @@
   m_cflow[2] = 0;
   m_cflow[3] = 0;
   m_cflow[4] = 0;
-  m_cflow[6] = 0;
-  m_cflow[7] = 0;
 }
 
 ////////////////////////////////////////
@@ -78,15 +72,6 @@
 
 // receive completed
 if( m_cflow[5] == 1 && m_mpi.finRecvs(0, 0) ) m_cflow[5] = 2;
-
-// TODO: MPI exchange of admissibility for face ghost elements
-// TODO: MPI exchange of extrema for vertex ghost elements
-
-// inner-elements are limited
-if( m_cflow[6] == 1 && m_shared.getStatusAll(parallel::Shared::FIN, 6) ) m_cflow[6] = 2;
-
-// send-elements are limited
-if( m_cflow[7] == 1 && m_shared.getStatusAll(parallel::Shared::FIN, 7) ) m_cflow[7] = 2;
 
 /*
  * Simple implementation: "Blocking"
@@ -115,22 +100,8 @@
   m_cflow[5] = 0;
 }
 
-<<<<<<< HEAD
-// neighboring updates done
-if( m_cflow[3] == 2 && m_cflow[4] == 2 ) {
-  m_shared.setStatusAll(parallel::Shared::RDY, 6);
-  m_shared.setStatusAll(parallel::Shared::RDY, 7);
-
-  m_cflow[3] = m_cflow[4] = 0;
-  m_cflow[6] = m_cflow[7] = 1;
-}
-
-// limiting complete
-if( m_cflow[6] == 2 && m_cflow[7] == 2 && m_cflow[2] == 2 ) {
-=======
 // limiting complete
 if( m_cflow[3] == 2 && m_cflow[4] == 2 ) {
->>>>>>> bc0608d0
   m_timeGroups[0]->updateTsInfo();
 
   if( !m_timeGroups[0]->finished() ) {
@@ -145,5 +116,5 @@
   }
   else m_cflow[5] = 2;
 
-  m_cflow[6] = m_cflow[7] = 0;
+  m_cflow[3] = m_cflow[4] = 0;
 }