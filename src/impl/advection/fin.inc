/**
 * @file This file is part of EDGE.
 *
 * @author Alexander Breuer (anbreuer AT ucsd.edu)
 *
 * @section LICENSE
 * Copyright (c) 2016-2018, Regents of the University of California
 * All rights reserved.
 *
 * Redistribution and use in source and binary forms, with or without modification, are permitted provided that the following conditions are met:
 *
 * 1. Redistributions of source code must retain the above copyright notice, this list of conditions and the following disclaimer.
 *
 * 2. Redistributions in binary form must reproduce the above copyright notice, this list of conditions and the following disclaimer in the documentation and/or other materials provided with the distribution.
 *
 * 3. Neither the name of the copyright holder nor the names of its contributors may be used to endorse or promote products derived from this software without specific prior written permission.
 *
 * THIS SOFTWARE IS PROVIDED BY THE COPYRIGHT HOLDERS AND CONTRIBUTORS "AS IS" AND ANY EXPRESS OR IMPLIED WARRANTIES, INCLUDING, BUT NOT LIMITED TO, THE IMPLIED WARRANTIES OF MERCHANTABILITY AND FITNESS FOR A PARTICULAR PURPOSE ARE DISCLAIMED. IN NO EVENT SHALL THE COPYRIGHT HOLDER OR CONTRIBUTORS BE LIABLE FOR ANY DIRECT, INDIRECT, INCIDENTAL, SPECIAL, EXEMPLARY, OR CONSEQUENTIAL DAMAGES (INCLUDING, BUT NOT LIMITED TO, PROCUREMENT OF SUBSTITUTE GOODS OR SERVICES; LOSS OF USE, DATA, OR PROFITS; OR BUSINESS INTERRUPTION) HOWEVER CAUSED AND ON ANY THEORY OF LIABILITY, WHETHER IN CONTRACT, STRICT LIABILITY, OR TORT (INCLUDING NEGLIGENCE OR OTHERWISE) ARISING IN ANY WAY OUT OF THE USE OF THIS SOFTWARE, EVEN IF ADVISED OF THE POSSIBILITY OF SUCH DAMAGE.
 *
 * @section DESCRIPTION
 * Finalize for the advection equation.
 **/
edge::io::ErrorNorms l_errorWriter( l_config.m_errorNormsType,
                                    l_config.m_errorNormsFile );

if( l_errorWriter.outEnabled() ) {
<<<<<<< HEAD
  // admissibility id based on #time steps
  // TODO: add function
  unsigned short l_admId;
  if(      l_cluster.getUpdatesPer()%3 == 0 )
    l_admId = 0;
  else if( l_cluster.getUpdatesPer()%3 == 1 )
    l_admId = 2;
  else
    l_admId = 1;

  double l_normsTmp[3][1][N_CRUNS];
  edge::setups::InitialDofs<
    T_SDISC.ELEMENT,
    ORDER,
    N_QUANTITIES,
    N_CRUNS >::err( 0,
                    l_internal.m_nElements,
                    0,
                    t_enTypeShared::LIMIT,
                    l_config.m_refValsExprStrs,
                    l_basis,
                    l_internal.m_connect.elVe,
                    l_internal.m_globalShared3[0].connect.scSv,
                    l_internal.m_vertexChars,
                    l_internal.m_globalShared3[0].svChars,
                    l_internal.m_elementChars,
                    l_internal.m_globalShared3[0].adm[l_admId],
                    l_internal.m_elementModePrivate1,
                    l_internal.m_globalShared3[0].dofs,
                    l_normsTmp[0], l_normsTmp[1], l_normsTmp[2] );

  // copy over error norms and compute sqrt of l2
  double l_norms[N_CRUNS][3][1];
#ifdef PP_USE_MPI
  EDGE_LOG_FATAL << "missing allreduce";
#endif

  for( unsigned short l_cr = 0; l_cr < N_CRUNS; l_cr++ ) {
    l_norms[l_cr][0][0] = l_normsTmp[0][0][l_cr];
    l_norms[l_cr][1][0] = l_normsTmp[1][0][l_cr];
    l_norms[l_cr][2][0] = std::sqrt( l_normsTmp[2][0][l_cr] );
  }

=======
  double l_normsTmp[3][1][N_CRUNS];
  edge::setups::InitialDofs<
    T_SDISC.ELEMENT,
    ORDER,
    N_QUANTITIES,
    N_CRUNS >::err( 0,
                    l_internal.m_nElements,
                    0,
                    t_enTypeShared::LIMIT,
                    l_config.m_refValsExprStrs,
                    l_basis,
                    l_internal.m_connect.elVe,
                    l_internal.m_globalShared2[0].connect.scSv,
                    l_internal.m_vertexChars,
                    l_internal.m_globalShared2[0].svChars,
                    l_internal.m_elementChars,
                    l_internal.m_globalShared2[0].adm[0], // dummy
                    l_internal.m_elementModePrivate1,
                    l_internal.m_globalShared2[0].dofs,
                    l_normsTmp[0], l_normsTmp[1], l_normsTmp[2] );

  // perform reductions
  double l_norms[3][1][N_CRUNS];
#ifdef PP_USE_MPI
  MPI_Allreduce( &l_normsTmp[0][0][0], &l_norms[0][0][0], N_CRUNS, MPI_DOUBLE, MPI_SUM, MPI_COMM_WORLD );
  MPI_Allreduce( &l_normsTmp[1][0][0], &l_norms[1][0][0], N_CRUNS, MPI_DOUBLE, MPI_SUM, MPI_COMM_WORLD );
  MPI_Allreduce( &l_normsTmp[2][0][0], &l_norms[2][0][0], N_CRUNS, MPI_DOUBLE, MPI_MAX, MPI_COMM_WORLD );
#else
  for( unsigned short l_cr = 0; l_cr < N_CRUNS; l_cr++ ) {
    l_norms[0][0][l_cr] = l_normsTmp[0][0][l_cr];
    l_norms[1][0][l_cr] = l_normsTmp[1][0][l_cr];
    l_norms[2][0][l_cr] = l_normsTmp[2][0][l_cr];
  }
#endif

  // compute l2
  for( unsigned short l_cr = 0; l_cr < N_CRUNS; l_cr++ )
    l_norms[1][0][l_cr] = std::sqrt( l_norms[1][0][l_cr] );

  // write
>>>>>>> bc0608d0
  l_errorWriter.write( l_norms );
}<|MERGE_RESOLUTION|>--- conflicted
+++ resolved
@@ -24,51 +24,6 @@
                                     l_config.m_errorNormsFile );
 
 if( l_errorWriter.outEnabled() ) {
-<<<<<<< HEAD
-  // admissibility id based on #time steps
-  // TODO: add function
-  unsigned short l_admId;
-  if(      l_cluster.getUpdatesPer()%3 == 0 )
-    l_admId = 0;
-  else if( l_cluster.getUpdatesPer()%3 == 1 )
-    l_admId = 2;
-  else
-    l_admId = 1;
-
-  double l_normsTmp[3][1][N_CRUNS];
-  edge::setups::InitialDofs<
-    T_SDISC.ELEMENT,
-    ORDER,
-    N_QUANTITIES,
-    N_CRUNS >::err( 0,
-                    l_internal.m_nElements,
-                    0,
-                    t_enTypeShared::LIMIT,
-                    l_config.m_refValsExprStrs,
-                    l_basis,
-                    l_internal.m_connect.elVe,
-                    l_internal.m_globalShared3[0].connect.scSv,
-                    l_internal.m_vertexChars,
-                    l_internal.m_globalShared3[0].svChars,
-                    l_internal.m_elementChars,
-                    l_internal.m_globalShared3[0].adm[l_admId],
-                    l_internal.m_elementModePrivate1,
-                    l_internal.m_globalShared3[0].dofs,
-                    l_normsTmp[0], l_normsTmp[1], l_normsTmp[2] );
-
-  // copy over error norms and compute sqrt of l2
-  double l_norms[N_CRUNS][3][1];
-#ifdef PP_USE_MPI
-  EDGE_LOG_FATAL << "missing allreduce";
-#endif
-
-  for( unsigned short l_cr = 0; l_cr < N_CRUNS; l_cr++ ) {
-    l_norms[l_cr][0][0] = l_normsTmp[0][0][l_cr];
-    l_norms[l_cr][1][0] = l_normsTmp[1][0][l_cr];
-    l_norms[l_cr][2][0] = std::sqrt( l_normsTmp[2][0][l_cr] );
-  }
-
-=======
   double l_normsTmp[3][1][N_CRUNS];
   edge::setups::InitialDofs<
     T_SDISC.ELEMENT,
@@ -109,6 +64,5 @@
     l_norms[1][0][l_cr] = std::sqrt( l_norms[1][0][l_cr] );
 
   // write
->>>>>>> bc0608d0
   l_errorWriter.write( l_norms );
 }