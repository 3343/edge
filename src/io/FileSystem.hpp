/**
 * @file This file is part of EDGE.
 *
 * @author Alexander Breuer (anbreuer AT ucsd.edu)
 *
 * @section LICENSE
 * Copyright (c) 2016, Regents of the University of California
 * All rights reserved.
 *
 * Redistribution and use in source and binary forms, with or without modification, are permitted provided that the following conditions are met:
 *
 * 1. Redistributions of source code must retain the above copyright notice, this list of conditions and the following disclaimer.
 *
 * 2. Redistributions in binary form must reproduce the above copyright notice, this list of conditions and the following disclaimer in the documentation and/or other materials provided with the distribution.
 *
 * 3. Neither the name of the copyright holder nor the names of its contributors may be used to endorse or promote products derived from this software without specific prior written permission.
 *
 * THIS SOFTWARE IS PROVIDED BY THE COPYRIGHT HOLDERS AND CONTRIBUTORS "AS IS" AND ANY EXPRESS OR IMPLIED WARRANTIES, INCLUDING, BUT NOT LIMITED TO, THE IMPLIED WARRANTIES OF MERCHANTABILITY AND FITNESS FOR A PARTICULAR PURPOSE ARE DISCLAIMED. IN NO EVENT SHALL THE COPYRIGHT HOLDER OR CONTRIBUTORS BE LIABLE FOR ANY DIRECT, INDIRECT, INCIDENTAL, SPECIAL, EXEMPLARY, OR CONSEQUENTIAL DAMAGES (INCLUDING, BUT NOT LIMITED TO, PROCUREMENT OF SUBSTITUTE GOODS OR SERVICES; LOSS OF USE, DATA, OR PROFITS; OR BUSINESS INTERRUPTION) HOWEVER CAUSED AND ON ANY THEORY OF LIABILITY, WHETHER IN CONTRACT, STRICT LIABILITY, OR TORT (INCLUDING NEGLIGENCE OR OTHERWISE) ARISING IN ANY WAY OUT OF THE USE OF THIS SOFTWARE, EVEN IF ADVISED OF THE POSSIBILITY OF SUCH DAMAGE.
 *
 * @section DESCRIPTION
 * Interactions with the file system.
 **/

#ifndef FILE_SYSTEM_HPP_
#define FILE_SYSTEM_HPP_

#include "parallel/Mpi.h"
#include <sys/stat.h>
#include "io/logging.h"
#include <unistd.h>

namespace edge {
  namespace io {
    class FileSystem;
  }
}

class edge::io::FileSystem {
  public:
    /**
     * Splits the given path into the string before the first '/' and that after.
     *
     * @param i_path path which gets split.
     * @param o_dir will be set to directory.
     * @param o_file will be set to file.
     **/
    static void splitPathFirst( const std::string &i_path,
                                      std::string &o_dir,
                                      std::string &o_file ) {
      std::size_t l_split = i_path.find_first_of("/\\");
      o_dir  = i_path.substr( 0, l_split );
      o_file = i_path.substr( l_split+1  );
    }

    /**
     * Splits the given path into the string before the last '/' and that after.
     *
     * @param i_path path which gets split.
     * @param o_dir will be set to directory.
     * @param o_file will be set to file.
     **/
    static void splitPathLast( const std::string &i_path,
                                     std::string &o_dir,
                                     std::string &o_file ) {
      std::size_t l_split = i_path.find_last_of("/\\");
      o_dir  = i_path.substr( 0, l_split );
      o_file = i_path.substr( l_split+1  );
    }

    /**
     * Creates the given directory if not existing already.
     *
     * @param i_dir directory which is created.
     **/
    static void createDir( const std::string &i_dir ) {
      std::string l_dirCreate;
      std::string l_dir0;
      std::string l_dir1;
      splitPathFirst( i_dir+"/", l_dir0, l_dir1 );

      // add slash, if this is system root
      if( l_dir0 == "" ) l_dir0 = "/";

      struct stat l_stat;

      // create until all sub-directories are there
      while( l_dir0 != "" ) {
        if( l_dir0 != "/" ) l_dir0 += "/";
        l_dirCreate += l_dir0;

        //  check if directory exists
        if( stat( l_dirCreate.c_str(), &l_stat ) != 0 ) {
          // try to continue by creating the directory
          int l_error = mkdir( l_dirCreate.c_str(), S_IRWXU | S_IRWXG );
          if( l_error != 0 ) {
<<<<<<< HEAD
            EDGE_LOG_FATAL << "  creating " << l_dirCreate << " failed: " << std::strerror( l_error );
=======
            EDGE_LOG_FATAL << "  creating " << l_dirCreate << " failed: " << std::strerror( errno );
>>>>>>> bc0608d0
          }

          // wait for the file system
          fsync( l_error );
        }

        std::string l_dirTmp = l_dir1;
        splitPathFirst( l_dirTmp, l_dir0, l_dir1 );
      }
    }
};
#endif<|MERGE_RESOLUTION|>--- conflicted
+++ resolved
@@ -93,11 +93,7 @@
           // try to continue by creating the directory
           int l_error = mkdir( l_dirCreate.c_str(), S_IRWXU | S_IRWXG );
           if( l_error != 0 ) {
-<<<<<<< HEAD
-            EDGE_LOG_FATAL << "  creating " << l_dirCreate << " failed: " << std::strerror( l_error );
-=======
             EDGE_LOG_FATAL << "  creating " << l_dirCreate << " failed: " << std::strerror( errno );
->>>>>>> bc0608d0
           }
 
           // wait for the file system
