/**
 * @file This file is part of EDGE.
 *
 * @author Alexander Breuer (anbreuer AT ucsd.edu)
 *
 * @section LICENSE
 * Copyright (c) 2015-2018, Regents of the University of California
 * All rights reserved.
 *
 * Redistribution and use in source and binary forms, with or without modification, are permitted provided that the following conditions are met:
 *
 * 1. Redistributions of source code must retain the above copyright notice, this list of conditions and the following disclaimer.
 *
 * 2. Redistributions in binary form must reproduce the above copyright notice, this list of conditions and the following disclaimer in the documentation and/or other materials provided with the distribution.
 *
 * 3. Neither the name of the copyright holder nor the names of its contributors may be used to endorse or promote products derived from this software without specific prior written permission.
 *
 * THIS SOFTWARE IS PROVIDED BY THE COPYRIGHT HOLDERS AND CONTRIBUTORS "AS IS" AND ANY EXPRESS OR IMPLIED WARRANTIES, INCLUDING, BUT NOT LIMITED TO, THE IMPLIED WARRANTIES OF MERCHANTABILITY AND FITNESS FOR A PARTICULAR PURPOSE ARE DISCLAIMED. IN NO EVENT SHALL THE COPYRIGHT HOLDER OR CONTRIBUTORS BE LIABLE FOR ANY DIRECT, INDIRECT, INCIDENTAL, SPECIAL, EXEMPLARY, OR CONSEQUENTIAL DAMAGES (INCLUDING, BUT NOT LIMITED TO, PROCUREMENT OF SUBSTITUTE GOODS OR SERVICES; LOSS OF USE, DATA, OR PROFITS; OR BUSINESS INTERRUPTION) HOWEVER CAUSED AND ON ANY THEORY OF LIABILITY, WHETHER IN CONTRACT, STRICT LIABILITY, OR TORT (INCLUDING NEGLIGENCE OR OTHERWISE) ARISING IN ANY WAY OUT OF THE USE OF THIS SOFTWARE, EVEN IF ADVISED OF THE POSSIBILITY OF SUCH DAMAGE.
 *
 * @section DESCRIPTION
 * Definition of compile time constants.
 **/
#ifndef EDGE_CONSTANTS_HPP
#define EDGE_CONSTANTS_HPP

// entity types
typedef enum {
  POINT    = 0,
  LINE     = 1,
  QUAD4R   = 2,
  TRIA3    = 3,
  HEX8R    = 4,
  TET4     = 5
} t_entityType;

// characteristics of entities
constexpr struct {
  const unsigned short N_DIM;
  const unsigned short N_VERTICES;
  const unsigned short N_FACES;
  const unsigned short N_FACE_VERTICES;
  const t_entityType   TYPE_FACES;
}
C_ENT[6] = {
  // POINT
  { 0, 1, 1, 1, (t_entityType) -1 },
  // LINE
  { 1, 2, 2, 1, POINT             },
  // QUAD4R
  { 2, 4, 4, 2, LINE              },
  // TRIA
  { 2, 3, 3, 2, LINE              },
  // HEX8R
  { 3, 8, 6, 4, QUAD4R            },
  // TET4
  { 3, 4, 4, 3, TRIA3             }
};

/**
 * Kernel groups.
 **/
enum class t_mm: unsigned short {
  SUB_CELL = 0
};


/**
 * Determines the maximum of the two input values.
 *
 * @param i_first first value.
 * @param i_second second value.
 * @retrun maximum of both values.
 **/
template< typename T>
constexpr T CE_MAX( T i_first, T i_second ) {
  return i_first > i_second ? i_first : i_second;
}

/**
 * Determines the maximum multiple of two, which divides the number.
 *
 * @param i_number number which multiples are determined.
 * @param i_div divisor in this step (required for recursion, leave empty for initial call).
 * @return greatest multiple of two dividing the number.
 **/
template< typename T>
constexpr unsigned short CE_MUL_2( T i_number, unsigned short i_div = 2 ) {
  return (i_number % i_div != 0 || i_number == 0) ? i_div/2 : CE_MUL_2( i_number, i_div*2 );
}

/**
 * Returns the number of vertex options (orientations) of two neighboring faces.
 *
 * @param i_enType entity type.
 * @return number of options
 */
constexpr unsigned short CE_N_FACE_VERTEX_OPTS( t_entityType i_enType ) {
  return (i_enType == TET4) ? 3 : (
           (C_ENT[i_enType].N_DIM != 3 || i_enType == HEX8R ) ? 1 :  (unsigned short) -1
         );
}

/**
 * Gets the number of modes for the given order.
 *
 * @param i_entType entity type.
 * @param i_order order of the method.
 * @return number of modes.
 **/
constexpr unsigned short CE_N_ELEMENT_MODES( t_entityType   i_enType,
                                             unsigned short i_order ) {
  return  (i_enType == POINT) ? 1 : (
           (i_enType == LINE) ? i_order : (
             (i_enType == QUAD4R) ? i_order * i_order : (
               (i_enType == TRIA3) ? ( i_order * i_order + i_order ) / 2 : (
                 (i_enType == HEX8R) ? i_order * i_order * i_order : (
                   (i_enType == TET4) ? (i_order * (i_order+1) * (i_order+2) ) / 6 : (unsigned short) -1
                 )
               )
             )
           )
         );
}

/**
 * Gets the number of active element modes in the recursive Cauchy-Kowalevski procedure.
 *
 * @param i_elType element type.
 * @param i_order order of the CK-procedure.
 * @param i_der current time derivative (first equals to 1).
 **/
constexpr unsigned int CE_N_ELEMENT_MODES_CK( t_entityType   i_elType,
                                              unsigned short i_order,
                                              unsigned short i_der ) {
  return (i_elType == TRIA3 || i_elType == TET4 ) ? CE_N_ELEMENT_MODES( i_elType, // hierarchical basis
                                                                        i_order-i_der) :
                                                    CE_N_ELEMENT_MODES( i_elType,
                                                                        i_order );
}

/**
 * Gets the number of quadrature points (volume) for the given element type.
 *
 * @param i_elType element type for which the number of quadpoints are queried.
 * @param i_order spatial order of the DG discretization.
 **/
constexpr unsigned int CE_N_QUAD_POINTS( t_entityType   i_elType,
                                         unsigned short i_order ) {
  return (C_ENT[i_elType].N_DIM == 1) ? i_order :
         (C_ENT[i_elType].N_DIM == 2 )? i_order * (unsigned int) i_order :
                                        i_order * (unsigned int) i_order * i_order;
}

/**
 * Gets the number of quad points at the faces for the given element type and order.
 *
 * Remark: Quadrature points through collapsed coordinates are assumed.
 *         This is not the optimal number of quad points for tets.
 *
 * @param i_entType entity type.
 * @param i_order order of the method.
 * @return number of quad points.
 **/
constexpr unsigned int CE_N_FACE_QUAD_POINTS( t_entityType   i_enType,
                                              unsigned short i_order ) {
  return (i_enType == TET4) ? CE_N_ELEMENT_MODES( QUAD4R, i_order ) : // collapsed
                              CE_N_ELEMENT_MODES( C_ENT[i_enType].TYPE_FACES, i_order );
}

/**
 * Derives the number of neighboring flux matrices for a given entity type.
 *
 * @param i_enType entity type.
 * @return number of flux matrices.
 **/
constexpr unsigned short CE_N_FLUXN_MATRICES( t_entityType i_enType ) {
  return (C_ENT[i_enType].N_DIM < 3) ? C_ENT[i_enType].N_FACES : (
           (i_enType == HEX8R) ? 6 : (
             (i_enType == TET4) ? 12 : (unsigned short) -1
           )
         );
}

/**
 * Overwrite clang macro for non-supporting compilers.
 * We still want those features though..
 **/
#ifndef __has_builtin
  #define __has_builtin(x) 1
#endif

/**
 * Check for a sufficient gcc-version
 **/
#if !(defined __INTEL_COMPILER) && !(defined __clang__) && defined __GNUC__
#if __GNUC__ < 5 && __GNUC_MINOR__ < 9
#error "gcc >= 4.9 required due to https://gcc.gnu.org/bugzilla/show_bug.cgi?id=53017"
#endif
#endif

/**
 * pre-processor variables
 *
 * All data related structures, such as PP_N_ELEMENT_MODE_PRIVATE_* allow for multiple representations to allow for SoA-implementations.
 * This structures have an asterisk (*) below. The keyword "mode" refers to both, modal and nodal schemes.
 * For example an old-new-FV scheme would use PP_N_ELEMENT_MODE_PRIVATE_1 and PP_N_ELEMENT_MODE_PRIVATE_2.
 * Each of these data structures is also allowed to have an independent type, this could be a struct or native floating point precision.
 * such as t_elementModePrivate1, t_elementModePrivate2.
 *
 * --- Input: Simulation related definitions ---
 * PP_PRECISION:                Floating point precision in bits.
 * PP_N_CRUNS:                  Number of concurrent forward runs executed in a single execution of EDGE.
 * PP_ORDER                     Order of convergence.
 *
 * --- Global definitions: Independent of the mesh.
 * PP_N_DIM                       Number of dimensions used in the simulation.
 * PP_N_GLOBAL_SHARED_*:          Number of global shared data-points.
 * PP_N_GLOBAL_PRIVATE_*:         Number of global data-point per cocurrent run.
 *
 * --- Element related definitions ---
 * PP_N_ELEMENT_PRIVATE_*:        Number of private data-points stored for every element and every concurrent run.
 * PP_N_ELEMENT_SHARED_*:         Number of shared data-points stored for every element. The data is shared among concurrent runs.
 *
 * PP_N_ELEMENT_MODE_PRIVATE_*:   Number of private data-points stored for every element mode and every concurrent run.
 * PP_N_ELEMENT_MODE_SHARED_*:    Number of shared data-points stored for every element mode. The data is shared among concurrent runs.
 *
 * PP_N_ELEMENT_SPARSE_PRIVATE_*: Number of private data-points stored for every sparse element.
 * PP_N_ELEMENT_SPARSE_SHARED_*:  Number of shared data-points stored for every sparse element.
 *
 *
 * --- Face related definitions ---
 * PP_N_FACE_PRIVATE_*:           Number of private data-points stored for every face and every concurrent run.
 * PP_N_FACE_SHARED_*:            Number of shared data-points stored for every face. The data is shared among concurrent runs.
 * PP_N_FACE_MODE_PRIVATE_*:      Number of private data-points stored for every face mode and every concurrent run.
 * PP_N_FACE_MODE_SHARED_*:       Number of shared data-points stored for every face mode. The data is shared among concurrent runs.
 *
 * PP_N_FACE_SPARSE_PRIVATE_*:    Number of private data-points stored for every sparse face.
 * PP_N_FACE_SPARSE_SHARED_*:     Number of shared data-points storeed for every sparse face
 *
 * **************************************************************************************************************************************
 *
 * Derived constants (processed at compile time):
 *
 * --- Derived: Simulation related definitions.
 * N_QUANTITIES              Number of quantities.
 *
 * N_STEPS_PER_UPDATE Number of steps per DOF-update.
 * N_ENTRIES_CONTROL_FLOW Number of entries in the control flow of the simulation.
 *
 * --- Element related definitions ---
 * N_ELEMENT_MODES:          Number of modes per element.
 *
 * --- Face related definitions ---
 * N_FACE_MODES              Number of modes per face.
 *
 **/

// devive dimensions from element types
#if defined PP_T_ELEMENTS_LINE
#define PP_N_DIM 1
#elif defined PP_T_ELEMENTS_QUAD4R || defined PP_T_ELEMENTS_TRIA3
#define PP_N_DIM 2
#elif defined PP_T_ELEMENTS_HEX8R || defined PP_T_ELEMENTS_TET4
#define PP_N_DIM 3
#endif

constexpr char EDGE_LOGO[] =
"##########################################################################\n"
"##############   ##############            ###############  ##############\n"
"##############   ###############         ################   ##############\n"
"#####            #####       #####      ######                       #####\n"
"#####            #####        #####    #####                         #####\n"
"#############    #####         #####  #####                  #############\n"
"#############    #####         #####  #####      #########   #############\n"
"#####            #####         #####  #####      #########           #####\n"
"#####            #####        #####    #####        ######           #####\n"
"#####            #####       #####      #####       #####            #####\n"
"###############  ###############         ###############   ###############\n"
"###############  ##############           #############    ###############\n"
"##########################################################################\n";

// copy over variables of the preprocessor
const unsigned short N_CRUNS = PP_N_CRUNS;
const unsigned short ORDER = PP_ORDER;
const unsigned short N_DIM = PP_N_DIM;

// zero tolerances for different operations
const struct {
  double MESH;
  double LINALG;
  double BASIS;
  double SOLVER;
  double TIME; }
TOL = {
  0.000000001,
  0.000000001,
  0.0000001,
  0.0000001,
  0.0000001
};

// spatial discretizations based on entities
constexpr struct {
  const t_entityType ELEMENT;
  const t_entityType FACE;
  const t_entityType VERTEX;
} T_SDISC =
#if defined PP_T_ELEMENTS_LINE
  {LINE,     POINT,    POINT};
#elif defined PP_T_ELEMENTS_QUAD4R
  {QUAD4R,   LINE,     POINT};
#elif defined PP_T_ELEMENTS_TRIA3
  {TRIA3,    LINE,     POINT};
#elif defined PP_T_ELEMENTS_HEX8R
  {HEX8R,    QUAD4R,   POINT};
#elif defined PP_T_ELEMENTS_TET4
  {TET4,     TRIA3,    POINT };
#endif

// define basic data types
#if PP_PRECISION==32
typedef float real_base;
#elif PP_PRECISION==64
typedef double real_base;
#endif
// precision of mesh associated data (vertices, ..)
typedef double real_mesh;

// size for interger represenattion of time groups
typedef unsigned short int_tg;

// size of integer representation of per-element quantities
typedef unsigned short int_qt;

// size of integer represenation of per-element modes
typedef unsigned int int_md;

// size for integer representation of the elements/faces/vertices.
typedef int int_el;

// size of global entity ids
typedef int int_gid;

// size for interger representation in time stepping
typedef unsigned long int_ts;

// integer representation of concurrent forward runs
typedef unsigned short int_cfr;

/*
 * integer representation of sparse types.
 *
 * Bits 0-11  are reserved for mesh-input, e.g. boundary conditions.
 * Bits 12-14 are reserved for limiting.
 * Bit  15    is reserved for the receiver-flag.
 * Bits 16-31 are for application purposes.
 * Bits 32-63 are reserved for the time stepping
 */
typedef long long int_spType;

// define shared enums (of all implementations) for types
typedef enum: int_spType {
  LIMIT          =  2048, // 0b0000000000000000000000000000000000000000000000000000100000000000
  LIMIT_PLUS     =  4096, // 0b0000000000000000000000000000000000000000000000000001000000000000
  EXTREMA        =  8192, // 0b0000000000000000000000000000000000000000000000000010000000000000
  MESH_TYPE_NONE = 16384, // 0b0000000000000000000000000000000000000000000000000100000000000000
  RECEIVER       = 32768, // 0b0000000000000000000000000000000000000000000000001000000000000000
} t_enTypeShared;

// vertex characteristics
typedef struct {
  // coordinates of the vertex
  real_mesh coords[3];

  // vertex types
  int_spType spType;
} t_vertexChars;

// face characteristics
typedef struct {
  // area
  real_mesh area;
  /*
   * outer pointing normal, origin (0,0,0), length 1.0
   * the normal always points from element 0 (left) to element 1 (right)
   *     L   |   R
   *     0   |   1
   *         |_____\
   *         |  n  /
   *         |
   *         |
   **/
  real_mesh outNormal[3];

  /*
   * face-tangents, origin (0,0,0), length.
   * the tangents are orthogonal to each other and orthogonal to the normal.
   * by convention tangent 0 points in the direction of the face's first vertex v0 towards the
   * face's second vertex v1.
   */
  real_mesh tangent0[3];
  real_mesh tangent1[3];

  /*
   * sparse type of the face.
   * in the local consistency check, we assume that MESH_TYPE_NONE refers to non-boundary faces.
   */
  int_spType spType;
} t_faceChars;

// element characteristics
typedef struct {
  // volume
  real_mesh volume;

  // insphere diameter
  real_mesh inDia;

  /*
   * sparse type of the element.
   */
  int_spType spType;
} t_elementChars;

// define connectivity information
typedef struct {
  // vertices adjacent to faces
  int_el (*faVe)[ C_ENT[T_SDISC.FACE].N_VERTICES ];

  // vertices adjacent to elements
  int_el (*elVe)[ C_ENT[T_SDISC.ELEMENT].N_VERTICES ];

  // elements adjacent to faces
  int_el (*faEl)[2];

  // faces adjacent to the elements
  int_el (*elFa)[ C_ENT[T_SDISC.ELEMENT].N_FACES ];

  // elements connected to an element through vertices
  int_el **elVeEl;

  // elements connected to an element through faces
  int_el (*elFaEl)[ C_ENT[T_SDISC.ELEMENT].N_FACES ];

  // local face id (ref element) of the face-neighboring elements
  unsigned short (*fIdElFaEl)[ C_ENT[T_SDISC.ELEMENT].N_FACES ];

  // local vertex id (ref element) of the face-neighboring elements, matching vertex 0 of the given element.
  unsigned short (*vIdElFaEl)[ C_ENT[T_SDISC.ELEMENT].N_FACES ];
} t_connect;

/*
 * Reference elements
 *
 **** Line:
 *           0          1
 *           ------------
 *       (0,0,0)   0    (1,0,0)
 *
 *
 **** Quad:
 *
 *  (0,1,0)                (1,1,0)
 *         3  ___________ 2
 *           |     2     |
 *           |           |
 *           |3         1|
 *           |           |
 *           |_____0_____|
 *          0              1
 *   (0,0,0)                (1,0,0)
 *
 *
 **** Triangle:
 *
 *   (0,1,0)
 *           2
 *           |\
 *           | \
 *           |  \
 *           |   \
 *           |2  1\
 *           |     \
 *           |      \
 *           |___0___\
 *          0         1
 *   (0,0,0)           (1,0,0)
 *
 **** Hex:
 *   face 0: 0-3-2-1
 *   face 1: 0-1-5-4
 *   face 2: 1-2-6-5
 *   face 3: 3-7-6-2
 *   face 4: 0-4-7-3
 *   face 5: 4-5-6-7
 * we are forcing counter-clockwise storage of face vertices w.r.t. to opposite face.
 *
 *
 *           7 x*******************x 6
 *            **                  **
 *           * *                 * *
 *          *  *                *  *
 *         *   *               *   *
 *        *    *              *    *
 *     4 x*******************x 5   *
 *       *     *             *     *
 *       *   3 x************ * ****x 2
 *       *    *              *    *
 *       *   *               *   *
 *       |  /                *  *
 *  zeta | / eta             * *
 *       |/                  **
 *       x---****************x
 *     0   xi                 1
 *
 **** Tet:
 * Looking in the direction of the face's outer pointing normals,
 * we are enforcing a counter-clockwise storage w.r.t. to vertex 0 (face 0-2) / vertex 1 (face 3)
 *
 *   face 0: 0-2-1
 *   face 1: 0-1-3
 *   face 2: 0-3-2
 *   face 3: 1-2-3
 *                 zeta
 *                  3: x
 *                   *
 *                  *    *
 *                 *   *
 *                *         *
 *               *
 *              *       *      *
 *             *
 *            *                    *
 *           * origin(0): x
 *          *           *     *       *
 *         *        *              *
 *        *      *                       x
 *       *    *               *          2: eta
 *      *  *     *
 * 1: x
 * xi
 */
constexpr struct {
  // vertices of reference elements
  struct {
    const real_mesh  POINT[3][1];
    const real_mesh  LINE[3][2];
    const real_mesh  QUAD[3][4];
    const real_mesh  TRIA[3][3];
    const real_mesh  HEX[3][8];
    const real_mesh  TET[3][4];
    const real_mesh *ENT[6]; // access to verts over enums
  } VE;
  // vertices of the reference elements' faces
  // Remark: We use counter-clockwise storage, which is exploited throughout the execution.
  struct {
    const real_mesh  LINE[3][2][1];
    const real_mesh  QUAD[3][4][2];
    const real_mesh  TRIA[3][3][2];
    const real_mesh  HEX[3][6][4];
    const real_mesh  TET[3][4][3];
    const real_mesh *ENT[6]; // access to faces over enums
  } FA;
  // ids of the faces' vertices in the element ensuring a counter-clockwise storage.
  struct {
    const unsigned short  LINE[1][2];
    const unsigned short  QUAD[4][2];
    const unsigned short  TRIA[3][2];
    const unsigned short  HEX[6][4];
    const unsigned short  TET[4][3];
    const unsigned short *ENT[6]; // access to ids over enums
  } FA_VE_CC;
  // volume of the reference element
  struct {
    const real_mesh LINE;
    const real_mesh QUAD;
    const real_mesh TRIA;
    const real_mesh HEX;
    const real_mesh TET;
    const real_mesh *ENT[6]; // access to ids over enums
  } VOL;
}
C_REF_ELEMENT = {
  {
    { {0},               {0},               {0}               }, // point
    { {0,1},             {0,0},             {0,0}             }, // line
    { {0,1,1,0},         {0,0,1,1},         {0,0,0,0}         }, // quad
    { {0,1,0},           {0,0,1},           {0,0,0}           }, // tria
    { {0,1,1,0,0,1,1,0}, {0,0,1,1,0,0,1,1}, {0,0,0,0,1,1,1,1} }, // hex
    { {0,1,0,0},         {0,0,1,0},         {0,0,0,1}         }, // tet
    { C_REF_ELEMENT.VE.POINT[0],
      C_REF_ELEMENT.VE.LINE[0],
      C_REF_ELEMENT.VE.QUAD[0],
      C_REF_ELEMENT.VE.TRIA[0],
      C_REF_ELEMENT.VE.HEX[0],
      C_REF_ELEMENT.VE.TET[0] }
  },
  {
    { { {0},   {1} },
      { {0},   {0} },
      { {0},   {0} }
    },
    {
      { {0,1}, {1,1}, {1,0}, {0,0} },
      { {0,0}, {0,1}, {1,1}, {1,0} },
      { {0,0}, {0,0}, {0,0}, {0,0} }
    },
    {
      { {0,1}, {1,0}, {0,0} },
      { {0,0}, {0,1}, {1,0} },
      { {0,0}, {0,0}, {0,0} },
    },
    {
      // 0: 0-3-2-1  | 1: 0-1-5-4 | 2: 1-2-6-5 | 3: 3-7-6-2 | 4: 0-4-7-3 | 5: 4-5-6-7
      { {0,0,1,1},    {0,1,1,0},   {1,1,1,1},   {0,0,1,1},   {0,0,0,0},   {0,1,1,0} },
      { {0,1,1,0},    {0,0,0,0},   {0,1,1,0},   {1,1,1,1},   {0,0,1,1},   {0,0,1,1} },
      { {0,0,0,0},    {0,0,1,1},   {0,0,1,1},   {0,1,1,0},   {0,1,1,0},   {1,1,1,1} }
    },
    {
      // 0: 0-2-1 | 1: 0-1-3 | 2: 0-3-2 |  3: 1-2-3
      { {0,0,1},   {0,1,0},   {0,0,0},     {1,0,0} },
      { {0,1,0},   {0,0,0},   {0,0,1},     {0,1,0} },
      { {0,0,0},   {0,0,1},   {0,1,0},     {0,0,1} }
    },
    { nullptr,
      C_REF_ELEMENT.FA.LINE[0][0],
      C_REF_ELEMENT.FA.QUAD[0][0],
      C_REF_ELEMENT.FA.TRIA[0][0],
      C_REF_ELEMENT.FA.HEX[0][0],
      C_REF_ELEMENT.FA.TET[0][0]
    }
  },
  {
    { {0, 1} },                                                                             // line
    { {0, 1}, {1, 2}, {2, 3}, {3, 0} },                                                     // quad
    { {0, 1}, {1, 2}, {2, 0}        },                                                      // tria
    { {0, 3, 2, 1}, {0, 1, 5, 4}, {1, 2, 6, 5}, {3, 7, 6, 2}, {0, 4, 7, 3}, {4, 5, 6, 7} }, // hex
    { {0, 2, 1}, {0, 1, 3}, {0, 3, 2}, {1, 2, 3} },                                         // tet
    { nullptr,
      C_REF_ELEMENT.FA_VE_CC.LINE[0],
      C_REF_ELEMENT.FA_VE_CC.QUAD[0],
      C_REF_ELEMENT.FA_VE_CC.TRIA[0],
      C_REF_ELEMENT.FA_VE_CC.HEX[0],
      C_REF_ELEMENT.FA_VE_CC.TET[0],
    }
  },
  { 1.0, 1.0, 1.0/2.0, 1.0, 1.0/6.0,
    { nullptr,
      &C_REF_ELEMENT.VOL.LINE,
      &C_REF_ELEMENT.VOL.QUAD,
      &C_REF_ELEMENT.VOL.TRIA,
      &C_REF_ELEMENT.VOL.HEX,
      &C_REF_ELEMENT.VOL.TET
    }
  }
};

/*
 * ADER-DG discretization.
 */
const unsigned int N_ELEMENT_MODES = CE_N_ELEMENT_MODES( T_SDISC.ELEMENT, ORDER );
#include "dg/const_ader.inc"

/*
 * Memory alignment
 */
static_assert( PP_PRECISION == 64 || PP_PRECISION ==32, "precision not supported" );
constexpr struct {
  struct {
    int STACK; // stack base pointers
    int HEAP;  // heap base points
  } BASE;
  int CRUNS;   // concurrent forward runs
  struct {
    int PRIVATE; // element modes on run-private data (wrapping cruns)
    int SHARED;  // element modes on shared data (no cruns)
  } ELEMENT_MODES;
  struct {
    int PRIVATE; // face modes on run-private data (wrapping cruns)
    int SHARED;  // face modes on shared data (no cruns)
  } FACE_MODES;
}
ALIGNMENT = {
  {
    CE_MAX( 2048, CE_MUL_2(N_CRUNS*N_ELEMENT_MODES) * (PP_PRECISION==64 ? 8 : 4) ),
    CE_MAX( 4096, CE_MUL_2(N_CRUNS*N_ELEMENT_MODES) * (PP_PRECISION==64 ? 8 : 4) )
  },
  CE_MUL_2(N_CRUNS                  ) * (PP_PRECISION==64 ? 8 : 4),
  {
    CE_MUL_2(N_CRUNS*N_ELEMENT_MODES) * (PP_PRECISION==64 ? 8 : 4),
    CE_MUL_2(        N_ELEMENT_MODES) * (PP_PRECISION==64 ? 8 : 4)
  },
  {
    CE_MUL_2(N_CRUNS*N_FACE_MODES) * (PP_PRECISION==64 ? 8 : 4),
    CE_MUL_2(        N_FACE_MODES) * (PP_PRECISION==64 ? 8 : 4)
  }
};
static_assert( ALIGNMENT.BASE.HEAP  >= ALIGNMENT.BASE.STACK,
               "heap alignment smaller than stack alignment" );
static_assert( ALIGNMENT.BASE.STACK >= ALIGNMENT.ELEMENT_MODES.PRIVATE,
              "stack alignment smaller than private alignment" );
static_assert( ALIGNMENT.ELEMENT_MODES.PRIVATE >= ALIGNMENT.CRUNS,
              "crun alingnment smaller than private alignemnt" );
static_assert( ALIGNMENT.ELEMENT_MODES.PRIVATE >= ALIGNMENT.ELEMENT_MODES.SHARED,
               "private alignment smaller than shared alignment" );
static_assert( ALIGNMENT.FACE_MODES.PRIVATE >= ALIGNMENT.CRUNS,
              "crun alingnment smaller than private alignemnt" );
static_assert( ALIGNMENT.FACE_MODES.PRIVATE >= ALIGNMENT.FACE_MODES.SHARED,
               "private alignment smaller than shared alignment" );

/**
 * Constant expressions of the sub-cell limiter.
 **/
#include "sc/cexprs.inc"

/*
 * Setups for the different equations and discretizations.
 */
#ifdef PP_T_EQUATIONS_ADVECTION
#include "impl/advection/const.inc"
#endif

#ifdef PP_T_EQUATIONS_ELASTIC
#include "impl/elastic/const.inc"
#endif

#ifdef PP_T_EQUATIONS_SWE
#include "impl/swe/const.inc"
#endif

/*
 * Sub-cell limiter.
 */
<<<<<<< HEAD
#if PP_ORDER > 1
#include "sc/const.inc"
#endif
=======
#include "sc/const.inc"
>>>>>>> bc0608d0

#endif<|MERGE_RESOLUTION|>--- conflicted
+++ resolved
@@ -731,12 +731,6 @@
 /*
  * Sub-cell limiter.
  */
-<<<<<<< HEAD
-#if PP_ORDER > 1
 #include "sc/const.inc"
-#endif
-=======
-#include "sc/const.inc"
->>>>>>> bc0608d0
 
 #endif