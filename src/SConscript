##
# @file This file is part of EDGE.
#
# @author Alexander Breuer (anbreuer AT ucsd.edu)
#
# @section LICENSE
# Copyright (c) 2015-2018, Regents of the University of California
# All rights reserved.
#
# Redistribution and use in source and binary forms, with or without modification, are permitted provided that the following conditions are met:
#
# 1. Redistributions of source code must retain the above copyright notice, this list of conditions and the following disclaimer.
#
# 2. Redistributions in binary form must reproduce the above copyright notice, this list of conditions and the following disclaimer in the documentation and/or other materials provided with the distribution.
#
# 3. Neither the name of the copyright holder nor the names of its contributors may be used to endorse or promote products derived from this software without specific prior written permission.
#
# THIS SOFTWARE IS PROVIDED BY THE COPYRIGHT HOLDERS AND CONTRIBUTORS "AS IS" AND ANY EXPRESS OR IMPLIED WARRANTIES, INCLUDING, BUT NOT LIMITED TO, THE IMPLIED WARRANTIES OF MERCHANTABILITY AND FITNESS FOR A PARTICULAR PURPOSE ARE DISCLAIMED. IN NO EVENT SHALL THE COPYRIGHT HOLDER OR CONTRIBUTORS BE LIABLE FOR ANY DIRECT, INDIRECT, INCIDENTAL, SPECIAL, EXEMPLARY, OR CONSEQUENTIAL DAMAGES (INCLUDING, BUT NOT LIMITED TO, PROCUREMENT OF SUBSTITUTE GOODS OR SERVICES; LOSS OF USE, DATA, OR PROFITS; OR BUSINESS INTERRUPTION) HOWEVER CAUSED AND ON ANY THEORY OF LIABILITY, WHETHER IN CONTRACT, STRICT LIABILITY, OR TORT (INCLUDING NEGLIGENCE OR OTHERWISE) ARISING IN ANY WAY OUT OF THE USE OF THIS SOFTWARE, EVEN IF ADVISED OF THE POSSIBILITY OF SUCH DAMAGE.
#
# @section DESCRIPTION
# Source files for the build.
##

Import('env')

l_vec = []
if  env['compilers'] == 'clang':
  # disable pragma omp simd errors (not vectorized) of sanitizer
  if 'san' in env['mode']:
    l_vec += ['-Wno-error=pass-failed']

l_kernels = [ 'time/TimeGroupStatic.cpp' ]

l_sources = [ 'data/Expression.cpp',
              'data/Dynamic.cpp',
              'data/EntityLayout.cpp',
              'mesh/Regular.cpp',
              'dg/Basis.cpp',
              'io/OptionParser.cpp',
              'io/logging.cpp',
              'io/Config.cpp',
              'io/Vtk.cpp',
              'io/WaveField.cpp',
              'io/ErrorNorms.cpp',
              'io/Receivers.cpp',
              'parallel/Shared.cpp',
              'parallel/Mpi.cpp',
              'parallel/global.cpp',
              'time/Manager.cpp' ]
if env['element_type'] == 'tet4':
  l_sources = l_sources + ['mesh/regular/Tet.cpp']
if env['moab'] != False:
  l_sources = l_sources + ['mesh/Unstructured.cpp', 'mesh/Moab.cpp']

if 'elastic' in env['equations']:
  l_sources = l_sources + ['impl/elastic/io/Config.cpp']

for l_source in l_sources:
  env.sources.append( env.Object( l_source ) )

# vector report for kernels
for l_kernel in l_kernels:
  env.sources.append( env.Object( l_kernel, CXXFLAGS = env['CXXFLAGS']+[l_vec] ) )

# gather unit tests
if env['tests']:
  l_tests = ['tests.cpp',
             'data/EntityLayout.test.cpp',
             'data/DataLayout.test.cpp',
             'data/SparseEntities.test.cpp',
             'data/Dynamic.test.cpp',
             'data/Expression.test.cpp',
             'data/MmVanilla.test.cpp',
             'dg/Basis.test.cpp',
             'dg/QuadratureEval.test.cpp',
             'sc/Init.test.cpp',
             'sc/SubGrid.test.cpp',
             'sc/Kernels.test.cpp',
             'sc/Detections.test.cpp',
             'sc/ibnd/SuperCell.test.cpp',
             'sc/ibnd/Init.test.cpp',
             'mesh/regular/Base.test.cpp',
             'mesh/common.test.cpp',
             'parallel/Mpi.test.cpp',
             'linalg/Geom.test.cpp',
             'linalg/Matrix.test.cpp',
             'linalg/Mappings.test.cpp',
             'linalg/HalfSpace.test.cpp',
             'linalg/Domain.test.cpp',
             'linalg/Series.test.cpp',
#             'setups/InitialDofs.test.cpp',
             'io/Config.test.cpp',
             'io/Receivers.test.cpp',
             'io/InternalBoundary.test.cpp',
              ]
  if env['moab'] != False:
    l_tests = l_tests + [ 'mesh/Moab.test.cpp' ]

  if env['element_type'] == 'tet4':
    l_tests = l_tests + ['mesh/regular/Tet.test.cpp']

  if 'elastic' in env['equations']:
    l_tests = l_tests+['impl/elastic/common.test.cpp',
<<<<<<< HEAD
                       'impl/elastic/sc/Llf.test.cpp',
=======
                       'impl/elastic/solvers/common.test.cpp',
>>>>>>> 1b55b2c1
                       'impl/elastic/setups/RuptureInit.test.cpp',
#                       'impl/elastic/solvers/InternalBoundary.test.cpp',
                       'impl/elastic/solvers/FrictionLaws.test.cpp',
                       'impl/elastic/setups/KinematicsInit.test.cpp' ]

  if env['netcdf'] != False:
    l_tests = l_tests + ['impl/elastic/io/Nrf.test.cpp' ]
    if 'elastic' in env['equations']:
      l_tests = l_tests + ['impl/elastic/solvers/Kinematics.test.cpp']

  # add objects and make sure we are allowed to overwrite private keywords
  env.tests.append( env.sources )
  for l_test in l_tests:
    env.tests.append( env.Object( l_test, CXXFLAGS = env['CXXFLAGS']+['-Wno-keyword-macro', '-DPP_UNIT_TEST'] ) )

# prepend main file to edge
env.sources = env.Object( 'main.cpp' ) + env.sources

Export('env')<|MERGE_RESOLUTION|>--- conflicted
+++ resolved
@@ -101,11 +101,8 @@
 
   if 'elastic' in env['equations']:
     l_tests = l_tests+['impl/elastic/common.test.cpp',
-<<<<<<< HEAD
                        'impl/elastic/sc/Llf.test.cpp',
-=======
                        'impl/elastic/solvers/common.test.cpp',
->>>>>>> 1b55b2c1
                        'impl/elastic/setups/RuptureInit.test.cpp',
 #                       'impl/elastic/solvers/InternalBoundary.test.cpp',
                        'impl/elastic/solvers/FrictionLaws.test.cpp',
