/**
 * @file This file is part of EDGE.
 *
 * @author Alexander Breuer (anbreuer AT ucsd.edu)
 *
 * @section LICENSE
 * Copyright (c) 2017-2018, Regents of the University of California
 * All rights reserved.
 *
 * Redistribution and use in source and binary forms, with or without modification, are permitted provided that the following conditions are met:
 *
 * 1. Redistributions of source code must retain the above copyright notice, this list of conditions and the following disclaimer.
 *
 * 2. Redistributions in binary form must reproduce the above copyright notice, this list of conditions and the following disclaimer in the documentation and/or other materials provided with the distribution.
 *
 * 3. Neither the name of the copyright holder nor the names of its contributors may be used to endorse or promote products derived from this software without specific prior written permission.
 *
 * THIS SOFTWARE IS PROVIDED BY THE COPYRIGHT HOLDERS AND CONTRIBUTORS "AS IS" AND ANY EXPRESS OR IMPLIED WARRANTIES, INCLUDING, BUT NOT LIMITED TO, THE IMPLIED WARRANTIES OF MERCHANTABILITY AND FITNESS FOR A PARTICULAR PURPOSE ARE DISCLAIMED. IN NO EVENT SHALL THE COPYRIGHT HOLDER OR CONTRIBUTORS BE LIABLE FOR ANY DIRECT, INDIRECT, INCIDENTAL, SPECIAL, EXEMPLARY, OR CONSEQUENTIAL DAMAGES (INCLUDING, BUT NOT LIMITED TO, PROCUREMENT OF SUBSTITUTE GOODS OR SERVICES; LOSS OF USE, DATA, OR PROFITS; OR BUSINESS INTERRUPTION) HOWEVER CAUSED AND ON ANY THEORY OF LIABILITY, WHETHER IN CONTRACT, STRICT LIABILITY, OR TORT (INCLUDING NEGLIGENCE OR OTHERWISE) ARISING IN ANY WAY OUT OF THE USE OF THIS SOFTWARE, EVEN IF ADVISED OF THE POSSIBILITY OF SUCH DAMAGE.
 *
 * @section DESCRIPTION
 * Dynamic memory allocations, bookeeping, and memory release on destruction.
 **/

#ifndef EDGE_DATA_DYNAMIC_HPP
#define EDGE_DATA_DYNAMIC_HPP

#include "common.hpp"

namespace edge {
  namespace data {
    class Dynamic;
  }
}

class edge::data::Dynamic {
  private:
    //! allocated memory
    std::vector< void* > m_mem;
    //! memory type of allocated memory
    std::vector< bool  > m_hbw;

  public:
   /**
    * Destructor, which frees all allocated memory.
    **/
    ~Dynamic();

    /**
     * Allocates aligned memory of the given size.
     * The memory will be released automatically on destruction of the object.
     * -> Do not free manually.
     *
     * @param i_size size in bytes.
     * @param i_alignment alignment of the base pointer.
     * @param i_hbw if true, function allocates high bandwidth memory if available.
     * @return pointer to memory.
     **/
    void* allocate( std::size_t i_size,
                    std::size_t i_alignment=64,
                    bool        i_hbw=false );

    /**
     * Allocates EDGE's flex data type.
     *   The size of the memory allocation is based on sparse types.
     *   If the given bit-mask is set for an entity, the corresponding memory is allocated.
     *   If more than one bit-bask applies, the sum of required memory is allocated for that entity.
     *   The linear memory layout first stores the base data and then the data for the sparse types.
     *   An array of pointers for the data of base and every sparse type allows access based on entities.
     *
     * Example:
     *   i_nEn:                        5
     *   i_nSp:                        3
     *   i_bSize                       2
     *   i_spTypes:                   (0, 1, 0), (1, 1, 0), (0, 0, 1)
     *   i_spSizes:                    5,         3,         8
     *   .spType of i_enChars:        (0, 0, 1), (0, 1, 0), (1, 1, 0), (1, 0, 0), (1, 1, 1)
     *
     *                [-------base---------|------(0,1,0)------|------(1,1,0)-------|-------(0,0,1)------]
     *     addresses: [ b0, b1, b2, b3, b4 |  sp00, sp01, sp02 |   sp10,     sp11   |    sp20,    sp21   ]
     *     sizes:     [      5*2=10        |       3*5=15      |       2*3=6        |        2*8=16      ]
     *     pointers:         p00: b0             p10: nullptr        p20: nullptr          p30: sp20 
     *                       p01: b1             p11: sp00           p21: nullptr          p31: nullptr
     *                       p02: b2             p12: sp01           p22: sp10             p32: nullptr
     *                       p03: b3             p13: nullptr        p32: nullptr          p33: nullptr
     *                       p04: b4             p14: sp02           p33: sp11             p34: sp21
     *     total size: 10+15+6+16=47
     *
     * @param i_nEn number of entities.
     * @param i_nSp number of sparse types.
     * @param i_bSize base size per entry, which is always accounted for. 1 corresponds to sizeof(TL_T_FL).
     * @param i_spTypes array of sparse types.
     * @param i_spSizes associated sizes of the sparse types. 1 corresponds to sizeof(TL_T_FL).
     * @param i_enChars entity characteristics.
     * @param i_alignment alignment of the base pointer.
     * @param i_hbw if true, function allocates high bandwidth memory (if available).
     * @return array of pointers, which point to the respective start addresses of the entities. Last entry ( (i_nSp+1)*i_nEn+1 in total) is ghost for consistent size computations.
     *
     * @paramt TL_T_FL type of the items in the flex data structure.
     * @paramt TL_T_INT_LID integer type of local ids.
     * @paramt TL_T_INT_SP integer type of the sparse type.
     * @paramt TL_T_CHARS type of the entity characteristics. Offers a public member .spType for comparison with i_spTypes.
     **/
    template< typename TL_T_FL,
              typename TL_T_INT_LID,
              typename TL_T_INT_SP,
              typename TL_T_CHARS >
    TL_T_FL** flex( TL_T_INT_LID    i_nEn,
                    unsigned short  i_nSp,
                    std::size_t     i_bSize,
                    TL_T_INT_SP    *i_spTypes,
                    std::size_t    *i_spSizes,
                    TL_T_CHARS     *i_enChars,
                    std::size_t     i_alignment = 64,
                    bool            i_hbw       = false ) {
      // determine required amount of memory
      std::size_t l_memSize = 0;

      for( TL_T_INT_LID l_en = 0; l_en < i_nEn; l_en++ ) {
        l_memSize += i_bSize;

        for( unsigned short l_st = 0; l_st < i_nSp; l_st++ ) {
          if( (i_enChars[l_en].spType & i_spTypes[l_st]) == i_spTypes[l_st] ) {
            l_memSize += i_spSizes[l_st];
          }
        }
      }
      l_memSize *= sizeof( TL_T_FL );

      // allocate raw memory
      TL_T_FL *l_raw = (TL_T_FL*) allocate( l_memSize,
                                            i_alignment,
                                            i_hbw );

      // allocate memory for the pointers
<<<<<<< HEAD
      TL_T_FL** l_ptrs = (TL_T_FL **) allocate( ( (i_nSp+1)*i_nEn + 1 )*sizeof(TL_T_FL),
=======
      TL_T_FL** l_ptrs = (TL_T_FL **) allocate( ( (i_nSp+1)*i_nEn + 1 )*sizeof(TL_T_FL*),
>>>>>>> bc0608d0
                                                i_alignment,
                                                i_hbw );

      // set the base pointers
      for( TL_T_INT_LID l_en = 0; l_en < i_nEn; l_en++ ) {
        l_ptrs[l_en] = l_raw;
        l_raw += i_bSize;
      }

      // set the sparse pointers
      for( unsigned short l_st = 0; l_st < i_nSp; l_st++ ) {
        for( TL_T_INT_LID l_en = 0; l_en < i_nEn; l_en++ ) {
          std::size_t l_ptrId = i_nEn*(l_st+1)+l_en;

          if( (i_enChars[l_en].spType & i_spTypes[l_st]) == i_spTypes[l_st] ) {
            l_ptrs[l_ptrId] = l_raw;
            l_raw += i_spSizes[l_st];
          }
          else {
            l_ptrs[l_ptrId] = nullptr;
          }
        }
      }

      // set ghost
      l_ptrs[ (i_nSp+1)*i_nEn ] = l_raw;

      return l_ptrs;
    }
};
#endif<|MERGE_RESOLUTION|>--- conflicted
+++ resolved
@@ -132,11 +132,7 @@
                                             i_hbw );
 
       // allocate memory for the pointers
-<<<<<<< HEAD
-      TL_T_FL** l_ptrs = (TL_T_FL **) allocate( ( (i_nSp+1)*i_nEn + 1 )*sizeof(TL_T_FL),
-=======
       TL_T_FL** l_ptrs = (TL_T_FL **) allocate( ( (i_nSp+1)*i_nEn + 1 )*sizeof(TL_T_FL*),
->>>>>>> bc0608d0
                                                 i_alignment,
                                                 i_hbw );
 
