--- conflicted
+++ resolved
@@ -466,8 +466,6 @@
               l_nEn1 = std::max( l_nEn1, l_aeId+1 );
               o_charsEn1[l_aeId].spType |= i_spTypeOut;
             }
-<<<<<<< HEAD
-=======
           }
         }
       }
@@ -529,7 +527,6 @@
               o_charsEn1[l_aeId].spType |= i_spTypeOut;
               l_nEn1 = std::max( l_nEn1, l_aeId+1 );
             }
->>>>>>> bc0608d0
           }
         }
       }
@@ -545,70 +542,6 @@
     }
 
     /**
-<<<<<<< HEAD
-     * Propagates sparse information to adjacent entities.
-     *   Array of pointers (i_en0en1) equivalent of the single array function.
-     *   Allows for dynamic number of adjacent entities, e.g. for vertives.
-     *
-     * @param i_nEn0 number of en0-entities.
-     * @param i_en0En1 adjacency information from en0 to en1. For entity en0_n, the expression i_en0En1[en0_n+1] - i_en0En1[en0_n] is assumed to give the number of adjacent en1 entities.
-     * @param i_spTypeIn sparse type, which triggers propagation.
-     * @param i_spTypeOut sparse type which is set in elements adjacent to a triggered element.
-     * @param i_charsEn0 characteristics of entity type en0 (has to provide the member .spType).
-     * @param i_charsEn1 characteristics of entity type en1 (has to provide the member .spType) which will be updated via bit-wise | if an adjacent en0 entity has the respective sparse type.
-     * @param i_enDaMe mapping of entity ids: data-to-mesh.
-     * @param i_enMeDa mapping of element ids: mesh-to-data.
-     *
-     * @paramt TL_T_LID integer type of local ids.
-     * @paramt TL_T_INT_SP integer type of the sparse type.
-     * @paramt TL_T_EN0_CHARS struct of the en0 entities' characteristics. Offers a member .spType for comparison with i_spType.
-     * @paramt TL_T_EN1_CHARS struct of the en1 entities' characteristics. Offers a member .spType for comparison with i_spType.
-     **/
-    template< typename TL_T_LID,
-              typename TL_T_INT_SP,
-              typename TL_T_EN0_CHARS,
-              typename TL_T_EN1_CHARS >
-    static void propAdj( TL_T_LID                   i_nEn0,
-                         TL_T_LID   const * const * i_en0En1,
-                         TL_T_INT_SP                    i_spTypeIn,
-                         TL_T_INT_SP                    i_spTypeOut,
-                         TL_T_EN0_CHARS         const * i_charsEn0,
-                         TL_T_EN1_CHARS               * o_charsEn1,
-                         TL_T_LID               const * i_enDaMe = nullptr,
-                         TL_T_LID               const * i_enMeDa = nullptr ) {
-      // maximum number of modified output entities
-      TL_T_LID l_nEn1 = 0;
-
-      // iterate over en0
-      for( TL_T_LID l_en = 0; l_en < i_nEn0; l_en++ ) {
-        // check for sparse type
-        if( (i_charsEn0[l_en].spType & i_spTypeIn) == i_spTypeIn ) {
-          // iterate over adjacent entities
-          for( unsigned short l_ae = 0; l_ae < i_en0En1[l_en+1]-i_en0En1[l_en]; l_ae++ ) {
-            TL_T_LID l_aeId = i_en0En1[l_en][l_ae];
-
-            // propagate the info (if entity exists)
-            if( l_aeId != std::numeric_limits< TL_T_LID >::max() ) {
-              o_charsEn1[l_aeId].spType |= i_spTypeOut;
-              l_nEn1 = std::max( l_nEn1, l_aeId+1 );
-            }
-          }
-        }
-      }
-
-      // synchronize output characteristics
-      if( i_enDaMe != nullptr ) {
-        EDGE_CHECK_NE( i_enMeDa, nullptr );
-        syncDupl( l_nEn1,
-                  i_enDaMe,
-                  i_enMeDa,
-                  o_charsEn1 );
-      }
-    }
-
-    /**
-=======
->>>>>>> bc0608d0
      * Links sparse entities to their dense counter-part.
      *
      * Example:
@@ -938,11 +871,6 @@
               o_spLink[ l_spId*i_nAdjPerEn + l_ae ] = std::numeric_limits< TL_T_INT_LID >::max();
               continue;
             }
-<<<<<<< HEAD
-
-            if( ( i_charsTo[l_aeId].spType & i_spTypeTo ) == i_spTypeTo ) o_spLink[ l_spId*i_nAdjPerEn + l_ae ] = l_adjDeToSp[l_aeId];
-            else                                                          o_spLink[ l_spId*i_nAdjPerEn + l_ae ] = std::numeric_limits< TL_T_INT_LID >::max();
-=======
 
             if( ( i_charsTo[l_aeId].spType & i_spTypeTo ) == i_spTypeTo ) o_spLink[ l_spId*i_nAdjPerEn + l_ae ] = l_adjDeToSp[l_aeId];
             else                                                          o_spLink[ l_spId*i_nAdjPerEn + l_ae ] = std::numeric_limits< TL_T_INT_LID >::max();
@@ -1112,7 +1040,6 @@
               *l_raw = l_adjDeToSp[l_aeId];
               l_raw++;
             }
->>>>>>> bc0608d0
           }
 
           l_spId++;
@@ -1122,174 +1049,5 @@
       // set ghost entry
       o_spLinkPtr[l_spId] = l_raw;
     }
-
-    /**
-     * Determines the sizes of the link for sparse entities based on adjacency information (double sparse type).
-     *   This implementation assumes dynamic storage for the adjacency information (i_enEn).
-     *   E.g., for vertices as bridge between elements, a dynamic number of adjacent to-elements per from-entity is allowed.
-     *
-     * Single vs. double sparse type:
-     *   The case of single sparse type, only considers the to-entities having the sparse type.
-     *   The case of double sparse type, assumes that both side have sparse types defined and uses
-     *   the from-sparse ids for indexing.
-     *
-     * Example (double sparse type, dynamic)
-     *
-     *   Dense adjacency                elements with      dense illustration  compressed sparse info.
-     *   information of                 sparse ids         of derived          the number of entries of both columns
-     *   vertices connected             (implicit info):   adjacency info:     as output of this function:
-     *   to elements:
-     *
-     *   ve | el        | spId           el | spId         ve | spId           veSpId | elSpId
-     *   0  | 1-4       |  -             0  | -            0  | x-x            0      | 2-1
-     *   1  | 8-5-0-3   |  0             1  | -            1  | x-2-x-1        1      | -
-     *   2  | 8-7-4     |  1             2  | 0            2  | x-x-x          2      | 1
-     *   3  | 8-3-6-7-8 |  2             3  | 1            3  | x-1-x-x-x      3      | 0
-     *   4  | 2-1       |  3             4  | -            4  | 0-x            4      | 1
-     *   5  | 2-6-5-3   |  -             5  | 2            5  | x-x-x-x        5      | 3-0-2-1
-     *   6  | 3-8       |  4             6  | -            6  | 1-x
-     *   7  | 0-4       |  -             7  | -            7  | x-x
-     *   8  | 9-2-5-3-7 |  5             8  | -            8  | 3-0-2-1-x
-     *   9  | 4-1-9-8   |  -             9  | 3            9  | x-x-x-x
-     *   10 | 4-9       |  -                               10 | x-x
-     *
-     * @param i_nEn number of dense entities having adjacent entities.
-     * @param i_enEn adjacency information. A ghost cell at position i_nEn is assumed, giving the number of adjacent to-entities for the last from-entity (i_nEn-1).
-     * @param i_spTypeFrom sparse type used for the bit comparisons of the from-entities.
-     * @param i_spTypeTo sparse type used for the bit comparisons of the to-entities.
-     * @param i_charsFrom characteristics of the from-entities (having a member .spType).
-     * @param i_charsTo characteristics of the adjecent to-entities (having a member .spType).
-     * @param o_nSpLinkRaw number of link items in terms of adjacenct to-entities.
-     * @param o_nSpLinkPtr number of link items in terms of the number of pointers, excludes ghost entry.
-     *
-     * @paramt TL_T_INT_LID integer type of local ids.
-     * @paramt TL_T_INT_SP integer type of the sparse type.
-     * @paramt TL_T_CHARS_FROM struct of the from entities' characteristics. Offers a member .spType for comparison with i_spType.
-     * @paramt TL_T_CHARS_TO struct of the adjacent entities' characteristics. Offers a member .spType for comparison with i_spType.
-     **/
-    template< typename TL_T_INT_LID,
-              typename TL_T_INT_SP,
-              typename TL_T_CHARS_FROM,
-              typename TL_T_CHARS_TO >
-    static void nLinkSpAdjDst( TL_T_INT_LID                    i_nEn,
-                               TL_T_INT_LID    const * const * i_enEn,
-                               TL_T_INT_SP                     i_spTypeFrom,
-                               TL_T_INT_SP                     i_spTypeTo,
-                               TL_T_CHARS_FROM         const * i_charsFrom,
-                               TL_T_CHARS_TO           const * i_charsTo,
-                               TL_T_INT_LID                  & o_nSpLinkRaw,
-                               TL_T_INT_LID                  & o_nSpLinkPtr ) {
-      // init output
-      o_nSpLinkRaw = o_nSpLinkPtr = 0;
-
-      // get number of adjacent entities to consider
-      for( TL_T_INT_LID l_de = 0; l_de < i_nEn; l_de++ ) {
-        // ignore from-entities that do not match the from sparse type
-        if( (i_charsFrom[l_de].spType & i_spTypeFrom) != i_spTypeFrom ) continue;
-
-        // increase counter for pointers
-        o_nSpLinkPtr++;
-
-        // iterate over adjacent entities
-        for( unsigned short l_ae = 0; l_ae < i_enEn[l_de+1]-i_enEn[l_de]; l_ae++ ) {
-          TL_T_INT_LID l_aeId = i_enEn[l_de][l_ae];
-
-          // require valid ids
-          EDGE_CHECK( l_aeId != std::numeric_limits< TL_T_INT_LID >::max() );
-
-          // increase counter for raw data
-          if( (i_charsTo[l_aeId].spType & i_spTypeTo) == i_spTypeTo ) o_nSpLinkRaw++;
-        }
-      }
-    }
-
-    /**
-     * Determines the link for sparse entities based on adjacency information (double sparse type).
-     *   This implementation assumes dynamic storage for the adjacency information (i_enEn).
-     *   E.g., for vertices as bridge between elements, a dynamic number of adjacent to-elements per from-entity is allowed.
-     *
-     * See nLinkSpAdjDst for an example. In contrast this function outputs the actual link and not the number of entries.
-     *
-     * @param i_nEn number of dense entities having adjacent entities.
-     * @param i_enEn adjacency information. A ghost cell at position i_nEn is assumed, giving the number of adjacent to-entities for the last from-entity (i_nEn-1).
-     * @param i_spTypeFrom sparse type used for the bit comparisons of the from-entities.
-     * @param i_spTypeTo sparse type used for the bit comparisons of the to-entities.
-     * @param i_charsFrom characteristics of the from-entities (having a member .spType).
-     * @param i_charsTo characteristics of the adjecent to-entities (having a member .spType).
-     * @param o_spLinkRaw raw entries of the sparse link.
-     * @param o_spLinkPtr pointers to entries for every sparse from-entity of the link.
-     *
-     * @paramt TL_T_INT_LID integer type of local ids.
-     * @paramt TL_T_INT_SP integer type of the sparse type.
-     * @paramt TL_T_CHARS_FROM struct of the from entities' characteristics. Offers a member .spType for comparison with i_spType.
-     * @paramt TL_T_CHARS_TO struct of the adjacent entities' characteristics. Offers a member .spType for comparison with i_spType.
-     **/
-    template< typename TL_T_INT_LID,
-              typename TL_T_INT_SP,
-              typename TL_T_CHARS_FROM,
-              typename TL_T_CHARS_TO >
-    static void linkSpAdjDst( TL_T_INT_LID                    i_nEn,
-                              TL_T_INT_LID    const * const * i_enEn,
-                              TL_T_INT_SP                     i_spTypeFrom,
-                              TL_T_INT_SP                     i_spTypeTo,
-                              TL_T_CHARS_FROM         const * i_charsFrom,
-                              TL_T_CHARS_TO           const * i_charsTo,
-                              TL_T_INT_LID                  * o_spLinkRaw,
-                              TL_T_INT_LID                 ** o_spLinkPtr ) {
-      // init output
-      o_spLinkPtr[0] = o_spLinkRaw;
-
-      // get number of adjacent entities to consider
-      TL_T_INT_LID l_nAdjEn = 0;
-      for( TL_T_INT_LID l_de = 0; l_de < i_nEn; l_de++ ) {
-        for( unsigned short l_ae = 0; l_ae < i_enEn[l_de+1]-i_enEn[l_de]; l_ae++ ) {
-          TL_T_INT_LID l_aeId = i_enEn[l_de][l_ae];
-          l_nAdjEn = std::max( l_nAdjEn, l_aeId );
-        }
-      }
-
-      // increase by one: size, not index
-      l_nAdjEn++;
-
-      // assemble lookup for the sparse to-id
-      std::vector< TL_T_INT_LID > l_adjDeToSp;
-      l_adjDeToSp.resize( l_nAdjEn );
-
-      TL_T_INT_LID l_spId = 0;
-      for( TL_T_INT_LID l_de = 0; l_de < l_nAdjEn; l_de++ ) {
-        if( (i_charsTo[l_de].spType & i_spTypeTo) == i_spTypeTo ) {
-          l_adjDeToSp[l_de] = l_spId;
-          l_spId++;
-        }
-        else l_adjDeToSp[l_de] = std::numeric_limits< TL_T_INT_LID >::max();
-      }
-
-
-      // set up compressed sparse info
-      l_spId = 0;
-      TL_T_INT_LID * l_raw = o_spLinkRaw;
-
-      for( TL_T_INT_LID l_de = 0; l_de < i_nEn; l_de++ ) {
-        // link the sparse entities
-        if( (i_charsFrom[l_de].spType & i_spTypeFrom) == i_spTypeFrom ) {
-          // set raw pointer
-          o_spLinkPtr[l_spId] = l_raw;
-
-          for( unsigned short l_ae = 0; l_ae < i_enEn[l_de+1]-i_enEn[l_de]; l_ae++ ) {
-            TL_T_INT_LID l_aeId = i_enEn[l_de][l_ae];
-
-            if( (i_charsTo[l_aeId].spType & i_spTypeTo) == i_spTypeTo ) {
-              *l_raw = l_adjDeToSp[l_aeId];
-              l_raw++;
-            }
-          }
-
-          l_spId++;
-        }
-      }
-
-      // set ghost entry
-      o_spLinkPtr[l_spId] = l_raw;
-    }
 };
 #endif