--- conflicted
+++ resolved
@@ -820,12 +820,6 @@
   for( int_el l_el = 0; l_el < m_nRequestedElements; l_el++ ) {
     getElementAdjacentVertices(  o_elementAdjacentVertices[l_el],
                                  l_el );
-<<<<<<< HEAD
-                                 int_el i_px,
-                                 int_el i_py,
-                                 int_el i_pz );
-=======
->>>>>>> bc0608d0
   }
 #elif defined PP_T_ELEMENTS_QUAD4R
   // iterate over elements dimension-wise
@@ -1056,14 +1050,10 @@
                            o_faceChars[l_fa].outNormal[2] );
 
     // derive associated element
-<<<<<<< HEAD
-    if( m_elementType == Quadrilateral ) {
-=======
     if( m_elementType == Line ){
       if( l_fa == 0 ) o_faceChars[l_fa].outNormal[0] *= -1;
     }
     else if( m_elementType == Quadrilateral ) {
->>>>>>> bc0608d0
       int_el l_el = l_fa / 2;
 
       // derive position
