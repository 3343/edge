--- conflicted
+++ resolved
@@ -252,11 +252,7 @@
                     l_internal.m_globalShared2[0].limSync );
   }
 
-<<<<<<< HEAD
-#ifdef PP_T_EQUATIONS_ELASTIC_RUPTURE
-=======
 #if defined(PP_T_EQUATIONS_ELASTIC)
->>>>>>> bc0608d0
   if( l_config.m_iBndInt > TOL.TIME ) {
     EDGE_LOG_INFO << "  writing internal boundary #0";
     l_rupWriter.write( 0,
@@ -308,11 +304,7 @@
       l_stepWf++;
     }
 
-<<<<<<< HEAD
-#ifdef PP_T_EQUATIONS_ELASTIC_RUPTURE
-=======
 #if defined(PP_T_EQUATIONS_ELASTIC)
->>>>>>> bc0608d0
     if( l_simTime + TOL.TIME > (l_stepBnd+1)*l_config.m_iBndInt ) {
       EDGE_LOG_INFO << "  writing internal boundary #" << l_stepBnd+1;
       l_rupWriter.write( 0,
@@ -324,10 +316,7 @@
       l_stepBnd++;
     }
 #endif
-<<<<<<< HEAD
-=======
-
->>>>>>> bc0608d0
+
     // increase step and derive next synchronization point
     l_step++;
     if( (l_stepWf+1)*l_config.m_waveFieldInt < (l_stepBnd+1)*l_config.m_iBndInt )
