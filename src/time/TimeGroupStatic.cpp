--- conflicted
+++ resolved
@@ -32,12 +32,9 @@
 #include "impl/swe/ts_dep.inc"
 #endif
 
-<<<<<<< HEAD
-=======
 #include "sc/Steering.hpp"
 #include "sc/Limiter.hpp"
 
->>>>>>> bc0608d0
 edge::time::TimeGroupStatic::TimeGroupStatic( int_ts          i_rate,
                                               int_ts          i_funMult,
                                               data::Internal &i_internal ):
