--- conflicted
+++ resolved
@@ -42,10 +42,6 @@
         // ensure the required threading support of MPI
         EDGE_CHECK( l_tdSu == MPI_THREAD_FUNNELED );
       }
-<<<<<<< HEAD
-      m_comm = MPI_COMM_WORLD;
-=======
->>>>>>> bc0608d0
       MPI_Comm_size (   m_comm, &g_nRanks   );
       MPI_Comm_rank(    m_comm, &g_rank     );
       MPI_Get_version(  m_verStd,   m_verStd+1 );
