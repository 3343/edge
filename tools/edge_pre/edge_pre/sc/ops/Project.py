##
# @file This file is part of EDGE.
#
# @author Alexander Breuer (anbreuer AT ucsd.edu)
#
# @section LICENSE
# Copyright (c) 2017-2018, Regents of the University of California
# All rights reserved.
#
# Redistribution and use in source and binary forms, with or without modification, are permitted provided that the following conditions are met:
#
# 1. Redistributions of source code must retain the above copyright notice, this list of conditions and the following disclaimer.
#
# 2. Redistributions in binary form must reproduce the above copyright notice, this list of conditions and the following disclaimer in the documentation and/or other materials provided with the distribution.
#
# 3. Neither the name of the copyright holder nor the names of its contributors may be used to endorse or promote products derived from this software without specific prior written permission.
#
# THIS SOFTWARE IS PROVIDED BY THE COPYRIGHT HOLDERS AND CONTRIBUTORS "AS IS" AND ANY EXPRESS OR IMPLIED WARRANTIES, INCLUDING, BUT NOT LIMITED TO, THE IMPLIED WARRANTIES OF MERCHANTABILITY AND FITNESS FOR A PARTICULAR PURPOSE ARE DISCLAIMED. IN NO EVENT SHALL THE COPYRIGHT HOLDER OR CONTRIBUTORS BE LIABLE FOR ANY DIRECT, INDIRECT, INCIDENTAL, SPECIAL, EXEMPLARY, OR CONSEQUENTIAL DAMAGES (INCLUDING, BUT NOT LIMITED TO, PROCUREMENT OF SUBSTITUTE GOODS OR SERVICES; LOSS OF USE, DATA, OR PROFITS; OR BUSINESS INTERRUPTION) HOWEVER CAUSED AND ON ANY THEORY OF LIABILITY, WHETHER IN CONTRACT, STRICT LIABILITY, OR TORT (INCLUDING NEGLIGENCE OR OTHERWISE) ARISING IN ANY WAY OUT OF THE USE OF THIS SOFTWARE, EVEN IF ADVISED OF THE POSSIBILITY OF SUCH DAMAGE.
#
# @section DESCRIPTION
# Projection operators.
##
import sympy
import edge_pre.int.Scalar

##
# Derives the scatter operator (DG -> sub-cell)
#
# @param i_syms volume symbols.
# @param i_basis basis functions.
# @param i_int reference integration interval.
# @param i_maps mappings from reference element to sub-cells.
# @param i_aDets absolute determinants of the Jacobians.
##
def scatter( i_syms,
             i_basis,
             i_int,
             i_maps,
             i_aDets ):
  # scatter matrix
  l_mat = sympy.zeros( len(i_basis), len(i_maps) )

  # volume of the reference element
<<<<<<< HEAD
  l_refVol = sympy.integrate( 1, *i_int )
=======
  l_refVol = edge_pre.int.Scalar.int( 1, i_int )[0]
>>>>>>> bc0608d0

  # compute entries
  for l_co in range(len(i_maps)):
    l_scVol = l_refVol * i_aDets[l_co]
    for l_ro in range(len(i_basis)):
      # assemble basis
      l_basis = i_basis[l_ro]

      # assemble substitutions
      l_subs = {}
      for l_di in range( len(i_int) ):
        l_subs[ i_syms[l_di] ] = i_maps[l_co][l_di]

      # substitute
      l_basis = l_basis.subs( l_subs, simultaneous=True )

      # intergrate basis for sub-cell
<<<<<<< HEAD
      l_mat[l_ro, l_co] = sympy.integrate( l_basis, *i_int )
=======
      l_mat[l_ro, l_co] = edge_pre.int.Scalar.int( l_basis, i_int )[0]
>>>>>>> bc0608d0
      l_mat[l_ro, l_co] = l_mat[l_ro, l_co] * i_aDets[l_co]
      # devide by sub-cell volume (integration vs. average)
      l_mat[l_ro, l_co] = l_mat[l_ro, l_co] / l_scVol

  return l_mat

##
# Derives the gather operator (sub-cell -> DG)
#
# @param i_syms volume symbols.
# @param i_basis basis functions.
# @param i_int reference integration interval.
# @param i_maps mappings from reference element to sub-cells.
# @param i_aDets absolute determinants of the Jacobians.
##
def gather( i_syms,
            i_basis,
            i_int,
            i_maps,
            i_aDets ):
  # left matrix Al
  l_aL = sympy.zeros( len(i_basis)+1, len(i_basis)+1 )

  # assemble substitutions
  l_subs = []
  for l_sc in range(len(i_maps)):
    l_subs = l_subs + [ {} ]
    for l_di in range( len(i_syms) ):
      l_subs[-1][ i_syms[l_di] ] = i_maps[l_sc][l_di]

  # volume of the reference element
<<<<<<< HEAD
  l_volRef = sympy.integrate( 1, *i_int )
=======
  l_volRef = edge_pre.int.Scalar.int( 1, i_int )[0]
>>>>>>> bc0608d0

  # least squares part of Al
  for l_sc in range(len(i_maps)):
    l_scVol = l_volRef * i_aDets[l_sc]

    for l_ro in range(len(i_basis)):
      for l_co in range(len(i_basis)):
        # integrands
        l_int0 = i_basis[l_ro].subs( l_subs[l_sc], simultaneous=True )
        l_int1 = i_basis[l_co].subs( l_subs[l_sc], simultaneous=True )

        # sum product over all sub-cells
<<<<<<< HEAD
        l_cont =   sympy.integrate( l_int0, *i_int ) \
                 * sympy.integrate( l_int1, *i_int )
=======
        l_cont =   edge_pre.int.Scalar.int( l_int0, i_int )[0] \
                 * edge_pre.int.Scalar.int( l_int1, i_int )[0]
>>>>>>> bc0608d0
        # scale
        l_cont = l_cont * i_aDets[l_sc]**2
        l_cont = l_cont * 2
        l_cont = l_cont / l_scVol**2

        # add sub-cell contribution
        l_aL[l_ro, l_co] = l_aL[l_ro, l_co] + l_cont

  # lagrange multiplier part of Al
  for l_rc in range(len(i_basis)):
    # integrate over entire DG element, by adding sub-intervals
    for l_sc in range(len(i_maps)):
<<<<<<< HEAD
      l_scInt = sympy.integrate( i_basis[l_rc].subs( l_subs[l_sc], simultaneous=True ), *i_int )
=======
      l_scInt = edge_pre.int.Scalar.int( i_basis[l_rc].subs( l_subs[l_sc], simultaneous=True ), i_int )[0]
>>>>>>> bc0608d0
      l_scInt = l_scInt * i_aDets[l_sc]

      l_aL[ len(i_basis), l_rc ] =  l_aL[ len(i_basis), l_rc ] - l_scInt
    # symmetry for last column
    l_aL[ l_rc, len(i_basis) ] = l_aL[ len(i_basis), l_rc ]

  # right matrix Ar
  l_aR = sympy.zeros( len(i_basis)+1, len(i_maps) )

  # least squares part is scaled scatter matrix
  l_aR[0:len(i_basis), :] = scatter( i_syms,\
                                     i_basis,\
                                     i_int,\
                                     i_maps,\
                                     i_aDets )
  l_aR = l_aR * 2

  # lagrange multiplier part of Ar
  for l_sc in range(len(i_maps)):
    l_aR[len(i_basis),l_sc] = -l_volRef * i_aDets[l_sc]

  # determine gather operator
  l_gather = l_aL.inv() * l_aR
  l_gather = l_gather[0:len(i_basis), :]

  # derivation is assuming DG DOFs and sub-cell DOFs as column-vectors -> transpose
  l_gather = l_gather.T

  return l_gather<|MERGE_RESOLUTION|>--- conflicted
+++ resolved
@@ -41,11 +41,7 @@
   l_mat = sympy.zeros( len(i_basis), len(i_maps) )
 
   # volume of the reference element
-<<<<<<< HEAD
-  l_refVol = sympy.integrate( 1, *i_int )
-=======
   l_refVol = edge_pre.int.Scalar.int( 1, i_int )[0]
->>>>>>> bc0608d0
 
   # compute entries
   for l_co in range(len(i_maps)):
@@ -63,11 +59,7 @@
       l_basis = l_basis.subs( l_subs, simultaneous=True )
 
       # intergrate basis for sub-cell
-<<<<<<< HEAD
-      l_mat[l_ro, l_co] = sympy.integrate( l_basis, *i_int )
-=======
       l_mat[l_ro, l_co] = edge_pre.int.Scalar.int( l_basis, i_int )[0]
->>>>>>> bc0608d0
       l_mat[l_ro, l_co] = l_mat[l_ro, l_co] * i_aDets[l_co]
       # devide by sub-cell volume (integration vs. average)
       l_mat[l_ro, l_co] = l_mat[l_ro, l_co] / l_scVol
@@ -99,11 +91,7 @@
       l_subs[-1][ i_syms[l_di] ] = i_maps[l_sc][l_di]
 
   # volume of the reference element
-<<<<<<< HEAD
-  l_volRef = sympy.integrate( 1, *i_int )
-=======
   l_volRef = edge_pre.int.Scalar.int( 1, i_int )[0]
->>>>>>> bc0608d0
 
   # least squares part of Al
   for l_sc in range(len(i_maps)):
@@ -116,13 +104,8 @@
         l_int1 = i_basis[l_co].subs( l_subs[l_sc], simultaneous=True )
 
         # sum product over all sub-cells
-<<<<<<< HEAD
-        l_cont =   sympy.integrate( l_int0, *i_int ) \
-                 * sympy.integrate( l_int1, *i_int )
-=======
         l_cont =   edge_pre.int.Scalar.int( l_int0, i_int )[0] \
                  * edge_pre.int.Scalar.int( l_int1, i_int )[0]
->>>>>>> bc0608d0
         # scale
         l_cont = l_cont * i_aDets[l_sc]**2
         l_cont = l_cont * 2
@@ -135,11 +118,7 @@
   for l_rc in range(len(i_basis)):
     # integrate over entire DG element, by adding sub-intervals
     for l_sc in range(len(i_maps)):
-<<<<<<< HEAD
-      l_scInt = sympy.integrate( i_basis[l_rc].subs( l_subs[l_sc], simultaneous=True ), *i_int )
-=======
       l_scInt = edge_pre.int.Scalar.int( i_basis[l_rc].subs( l_subs[l_sc], simultaneous=True ), i_int )[0]
->>>>>>> bc0608d0
       l_scInt = l_scInt * i_aDets[l_sc]
 
       l_aL[ len(i_basis), l_rc ] =  l_aL[ len(i_basis), l_rc ] - l_scInt
