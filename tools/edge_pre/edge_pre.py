--- conflicted
+++ resolved
@@ -203,10 +203,6 @@
       # get sub-cell reorderings
       l_scDgAd = edge_pre.sc.grid.Quad.scDgAd( l_de )
 
-<<<<<<< HEAD
-
-=======
->>>>>>> bc0608d0
       # get sub-cell integration intervals and trafos
       l_mapsSc, l_detsSc = edge_pre.sc.grid.Quad.intSc( l_de, l_symsEl )
 
