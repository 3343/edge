/**
 * @file This file is part of EDGE.
 *
 * @author Junyi Qiu (juq005 AT ucsd.edu)
 * @author Rajdeep Konwar (rkonwar AT ucsd.edu)
 * @author David Lenz (dlenz AT ucsd.edu)
 *
 * @section LICENSE
 * Copyright (c) 2017-2018, Regents of the University of California
 * All rights reserved.
 *
 * Redistribution and use in source and binary forms, with or without modification, are permitted provided that the following conditions are met:
 *
 * 1. Redistributions of source code must retain the above copyright notice, this list of conditions and the following disclaimer.
 *
 * 2. Redistributions in binary form must reproduce the above copyright notice, this list of conditions and the following disclaimer in the documentation and/or other materials provided with the distribution.
 *
 * 3. Neither the name of the copyright holder nor the names of its contributors may be used to endorse or promote products derived from this software without specific prior written permission.
 *
 * THIS SOFTWARE IS PROVIDED BY THE COPYRIGHT HOLDERS AND CONTRIBUTORS "AS IS" AND ANY EXPRESS OR IMPLIED WARRANTIES, INCLUDING, BUT NOT LIMITED TO, THE IMPLIED WARRANTIES OF MERCHANTABILITY AND FITNESS FOR A PARTICULAR PURPOSE ARE DISCLAIMED. IN NO EVENT SHALL THE COPYRIGHT HOLDER OR CONTRIBUTORS BE LIABLE FOR ANY DIRECT, INDIRECT, INCIDENTAL, SPECIAL, EXEMPLARY, OR CONSEQUENTIAL DAMAGES (INCLUDING, BUT NOT LIMITED TO, PROCUREMENT OF SUBSTITUTE GOODS OR SERVICES; LOSS OF USE, DATA, OR PROFITS; OR BUSINESS INTERRUPTION) HOWEVER CAUSED AND ON ANY THEORY OF LIABILITY, WHETHER IN CONTRACT, STRICT LIABILITY, OR TORT (INCLUDING NEGLIGENCE OR OTHERWISE) ARISING IN ANY WAY OUT OF THE USE OF THIS SOFTWARE, EVEN IF ADVISED OF THE POSSIBILITY OF SUCH DAMAGE.
 *
 * @section DESCRIPTION
 * This file contains the utility routines of Edge-V.
 **/

#include <fstream>
#include <omp.h>
#include <sstream>

#include "vm_utility.h"

int antnInit(       antn_cfg    &i_cfg,
              const std::string &i_cfgFn ) {
  clock_t l_t = clock();

  i_cfg.m_antnCfgFn     = i_cfgFn;

  i_cfg.m_minVp         = 0.0;
  i_cfg.m_minVs         = 0.0;
  i_cfg.m_minVs2        = 0.0;
  i_cfg.m_maxVpVsRatio  = 0.0;
  i_cfg.m_elmtsPerWave  = 0.0;

  i_cfg.m_hypoc.m_lon   = 0.0;
  i_cfg.m_hypoc.m_lat   = 0.0;

<<<<<<< HEAD
  i_cfg.m_tetRefinement = 0;

  std::cout << "Reading Config File: " << i_cfgFn << "... " << std::flush;
=======
  std::cout << "Reading config file: " << i_cfgFn << "... " << std::flush;
>>>>>>> 3be26125

  std::ifstream l_mshFs( i_cfgFn.c_str(), std::ios::in );
  if( !l_mshFs.is_open() ) {
    std::cout << "Failed." << std::endl;
    std::cerr << "Error: cannot open the config file." << std::endl;
    exit( EXIT_FAILURE );
  }

  std::string l_lineBuf;
  while( getline( l_mshFs, l_lineBuf ) ) {
    size_t l_i = -1, l_j;

    while( (++l_i < l_lineBuf.length()) && (l_lineBuf[l_i] == ' ') );

    if( (l_i >= l_lineBuf.length()) || (l_lineBuf[l_i] == '#') )
      continue;

    l_j = l_i - 1;

    while( (++l_j < l_lineBuf.length()) && (l_lineBuf[l_j] != '=') );

    if( l_j >= l_lineBuf.length() )
      continue;

    std::string l_varName   = l_lineBuf.substr( l_i, l_j - l_i );
    std::string l_varValue  = l_lineBuf.substr( l_j + 1 );

    if( l_varName.compare( "ucvm_config" ) == 0 )
      i_cfg.m_ucvmCfgFn     = l_varValue;
    else if( l_varName.compare( "ucvm_model_list" ) == 0 )
      i_cfg.m_ucvmModelList = l_varValue;
    else if( l_varName.compare( "ucvm_cmode" ) == 0 ) {
      if( l_varValue.compare( "UCVM_COORD_GEO_DEPTH" ) == 0 )
        i_cfg.m_ucvmCmode   = UCVM_COORD_GEO_DEPTH;
      else if( l_varValue.compare( "UCVM_COORD_GEO_ELEV" ) == 0 )
        i_cfg.m_ucvmCmode   = UCVM_COORD_GEO_ELEV;
    }
    else if( l_varName.compare( "ucvm_type" ) == 0 )
      i_cfg.m_ucvmType      = atoi( l_varValue.c_str() );
    else if( l_varName.compare( "min_vp" ) == 0 )
      i_cfg.m_minVp         = atof( l_varValue.c_str() );
    else if( l_varName.compare( "min_vs" ) == 0 )
      i_cfg.m_minVs         = atof( l_varValue.c_str() );
    else if( l_varName.compare( "min_vs2" ) == 0 )
      i_cfg.m_minVs2        = atof( l_varValue.c_str() );
    else if( l_varName.compare( "max_vp_vs_ratio" ) == 0 )
      i_cfg.m_maxVpVsRatio  = atof( l_varValue.c_str() );
    else if( l_varName.compare( "elmts_per_wave" ) == 0 )
      i_cfg.m_elmtsPerWave  = atof( l_varValue.c_str() );
    else if( l_varName.compare( "center_ic_lon" ) == 0 )
      i_cfg.m_hypoc.m_lon   = atof( l_varValue.c_str() );
    else if( l_varName.compare( "center_ic_lat" ) == 0 )
      i_cfg.m_hypoc.m_lat   = atof( l_varValue.c_str() );
    else if( l_varName.compare( "fault_input_file" ) == 0 )
      i_cfg.m_faultInputFns.push_back( l_varValue );
    else if( l_varName.compare( "tet_refinement" ) == 0 )
      i_cfg.m_tetRefinement = std::stoi( l_varValue );
    else if( l_varName.compare( "mesh_file" ) == 0 )
      i_cfg.m_meshFn        = l_varValue;
    else if( l_varName.compare( "node_vm_file" ) == 0 )
      i_cfg.m_vmNodeFn      = l_varValue;
    else if( l_varName.compare( "elmt_vm_file" ) == 0 )
      i_cfg.m_vmElmtFn      = l_varValue;
    else if( l_varName.compare( "h5m_file" ) == 0 )
      i_cfg.m_h5mFn         = l_varValue;
    else if( l_varName.compare( "pos_file" ) == 0 )
      i_cfg.m_posFn         = l_varValue;
    else
      std::cout << "\nUnknown setting (" << l_varName << "). Ignored."
                << std::endl;
  }

  l_mshFs.close();

  std::cout << "Done! ";
  l_t = clock() - l_t;
  std::cout << "(" << (float) l_t / CLOCKS_PER_SEC << "s)" << std::endl;

  return 0;
}

int ucvmInit( const antn_cfg &i_cfg ) {
  clock_t l_t = clock();
  std::cout << "Initializing UCVM... " << std::flush;

  ucvm_init( i_cfg.m_ucvmCfgFn.c_str() );
  ucvm_add_model_list( i_cfg.m_ucvmModelList.c_str() );
  ucvm_setparam( UCVM_PARAM_QUERY_MODE, i_cfg.m_ucvmCmode );

  std::cout << "Done! ";
  l_t = clock() - l_t;
  std::cout << "(" << (float) l_t / CLOCKS_PER_SEC << "s)" << std::endl;

  return 0;
}

int meshInit( moab_mesh &i_mesh,
              antn_cfg  &i_cfg ) {
  clock_t l_t = clock();

  if( i_mesh.m_intf != nullptr ) {
    std::cout << "Failed." << std::endl;
    std::cerr << "Error: The mesh has been initialized." << std::endl;
    exit( EXIT_FAILURE );
  }

  i_mesh.m_intf           = new moab::Core;
  moab::Interface *l_face = i_mesh.m_intf;

  std::cout << "Reading mesh file: " << i_cfg.m_meshFn << "... " << std::endl;

  //! Load the mesh from msh file
  moab::ErrorCode l_rval = l_face->load_mesh( i_cfg.m_meshFn.c_str() );
  if( l_rval != moab::MB_SUCCESS ) {
    std::cout << "Failed." << std::endl;
    std::cerr << "Error: cannot open the mesh file." << std::endl;
    exit( EXIT_FAILURE );
  }
  assert( l_rval == moab::MB_SUCCESS );

  //! Get Nodes && Tets Statistics
  int         l_numNodes, l_numElmts;
  moab::Range l_verts,    l_elems;

  l_rval = l_face->get_number_entities_by_type( 0, moab::MBVERTEX, l_numNodes );
  assert( l_rval == moab::MB_SUCCESS );

  if( ELMTTYPE == 3 )
    l_rval = l_face->get_number_entities_by_type( 0, moab::MBTRI, l_numElmts );
  else if( ELMTTYPE == 4 )
    l_rval = l_face->get_number_entities_by_type( 0, moab::MBTET, l_numElmts );
  assert( l_rval == moab::MB_SUCCESS );

  l_rval = l_face->get_entities_by_type( 0, moab::MBVERTEX, l_verts );
  assert( l_rval == moab::MB_SUCCESS );
  assert( l_verts.size() == (size_t) l_numNodes );

  if( ELMTTYPE == 3 )
    l_rval = l_face->get_entities_by_type( 0, moab::MBTRI, l_elems );
  else if( ELMTTYPE == 4 )
    l_rval = l_face->get_entities_by_type( 0, moab::MBTET, l_elems );
  assert( l_rval == moab::MB_SUCCESS );
  assert( l_elems.size() == (size_t) l_numElmts );

  i_mesh.m_numNodes = l_numNodes;
  i_mesh.m_numElmts = l_numElmts;
  std::cout << " | Number of vertices is " << i_mesh.m_numNodes << std::endl;
  std::cout << " | Number of elements is " << i_mesh.m_numElmts << std::endl;

  std::cout << "Done! ";
  l_t = clock() - l_t;
  std::cout << "(" << (float) l_t / CLOCKS_PER_SEC << "s)" << std::endl;

  return 0;
}

int meshFinalize( moab_mesh &i_mesh ) {
  if( i_mesh.m_intf != nullptr ) {
    delete i_mesh.m_intf;
  } else {
    std::cout << "Failed." << std::endl;
    std::cerr << "Error: mesh object corrupted.";
    exit( EXIT_FAILURE );
  }

  return 0;
}

int vmNodeInit(       vmodel    &i_vmNodes,
                const moab_mesh &i_mesh ) {
  i_vmNodes.m_vmList = new vm_datum[i_mesh.m_numNodes];

  return 0;
}

int vmNodeFinalize( vmodel &i_vmNodes ) {
  if( i_vmNodes.m_vmList != nullptr )
    delete[] i_vmNodes.m_vmList;

  return 0;
}

int vmElmtInit(       vmodel    &i_vmElmts,
                const moab_mesh &i_mesh ) {
  i_vmElmts.m_vmList = new vm_datum[i_mesh.m_numElmts];

  return 0;
}

int vmElmtFinalize( vmodel &i_vmElmts ) {
  if( i_vmElmts.m_vmList != nullptr )
    delete[] i_vmElmts.m_vmList;

  return 0;
}

int workerInit(       worker_reg &i_wrkRg,
                const int_v      &i_totalNum ) {
  int_v l_tid                 = omp_get_thread_num();
  int_v l_numThrds            = omp_get_num_threads();
  i_wrkRg.m_workerTid         = l_tid;

  int_v l_workSize            = (i_totalNum + l_numThrds - 1) / l_numThrds;
  int_v l_nPrivate            = std::min( l_workSize * (l_tid + 1), i_totalNum )
                                - l_workSize * l_tid;
  i_wrkRg.m_workSize          = l_workSize;
  i_wrkRg.m_numPrvt           = l_nPrivate;

  std::string l_pjInitParams  = "+proj=tmerc +units=m +axis=enu +no_defs +datum=WGS84 +k=0.9996 +lon_0=-117.916 +lat_0=33.933";
  i_wrkRg.m_pjUtm             = pj_init_plus( l_pjInitParams.c_str() );
  i_wrkRg.m_pjGeo             = pj_init_plus( "+proj=latlong +datum=WGS84" );

  return 0;
}

int writeVMNodes(       vmodel    &i_vmNodes,
                  const antn_cfg  &i_cfg,
                  const moab_mesh &i_mesh ) {
  clock_t l_t = clock();

  std::cout << "Writing velocity model: " << i_cfg.m_vmNodeFn << "... "
            << std::flush;

  std::ofstream l_vmNodeFs( i_cfg.m_vmNodeFn.c_str(), std::ios::out );
  if( !l_vmNodeFs.is_open() ) {
    std::cout << "Failed" << std::endl;
    std::cerr << "Error: cannot generate the velocity model for nodes."
              << std::endl;
    exit( EXIT_FAILURE );
  }

  int_v l_bufferSize = 10000;
  std::stringstream l_ss;

  //! Write down the headers
  l_ss << "$UcvmModel" << std::endl;
  l_ss << i_cfg.m_ucvmModelList << std::endl;
  l_ss << "$EndUcvmModel" << std::endl;

  //! Write down the velocity model data
  int_v l_numNodes = i_mesh.m_numNodes;

  l_ss << "$NodesVelocityModel" << std::endl;
  l_ss << l_numNodes << std::endl;

  real l_data0, l_data1, l_data2;
  for( int_v l_pid = 0; l_pid < l_numNodes; l_pid++ ) {
    if( l_pid % l_bufferSize == 0 ) {
      //! Write buffer to file
      l_vmNodeFs << l_ss.rdbuf();
      l_vmNodeFs.flush();

      //! Reset buffer
      l_ss.str( std::string() );
      l_ss.clear();
    }

    l_data0 = i_vmNodes.m_vmList[l_pid].m_data[0];
    l_data1 = i_vmNodes.m_vmList[l_pid].m_data[1];
    l_data2 = i_vmNodes.m_vmList[l_pid].m_data[2];

    l_ss << (l_pid + 1) << " " << l_data0 << " " << l_data1 << " "
         << l_data2 << std::endl;
  }

  l_ss << "$NodesVelocityModel" << std::endl;

  //! Final buffer write to file
  l_vmNodeFs << l_ss.rdbuf();
  l_vmNodeFs.flush();
  l_vmNodeFs.close();

  std::cout << "Done! ";
  l_t = clock() - l_t;
  std::cout << "(" << (float) l_t / CLOCKS_PER_SEC << "s)" << std::endl;

  return 0;
}

int writeVMElmts(       vmodel    &i_vmElmts,
                  const antn_cfg  &i_cfg,
                  const moab_mesh &i_mesh ) {
  clock_t l_t = clock();

  std::cout << "Writing velocity model: " << i_cfg.m_vmElmtFn << "... "
            << std::flush;

  std::ofstream l_vmElmtFs( i_cfg.m_vmElmtFn.c_str(), std::ios::out );
  if( !l_vmElmtFs.is_open() ) {
    std::cout << "Failed" << std::endl;
    std::cerr << "Error: cannot generate the velocity model for elements."
              << std::endl;
    exit( EXIT_FAILURE );
  }

  int_v l_bufferSize = 10000;
  std::stringstream l_ss;

  //! Write down the headers
  l_ss << "$UcvmModel" << std::endl;
  l_ss << i_cfg.m_ucvmModelList << std::endl;
  l_ss << "$EndUcvmModel" << std::endl;

  //! Write down the velocity model data
  int_v l_numElmts = i_mesh.m_numElmts;

  l_ss << "$ElementsVelocityModel" << std::endl;
  l_ss << l_numElmts << std::endl;

  real l_data0, l_data1, l_data2;
  for( int_v l_eid = 0; l_eid < l_numElmts; l_eid++ ) {
    if( l_eid % l_bufferSize == 0 ) {
      //! Write buffer to file
      l_vmElmtFs << l_ss.rdbuf();
      l_vmElmtFs.flush();

      //! Reset buffer
      l_ss.str( std::string() );
      l_ss.clear();
    }

    l_data0 = i_vmElmts.m_vmList[l_eid].m_data[0];
    l_data1 = i_vmElmts.m_vmList[l_eid].m_data[1];
    l_data2 = i_vmElmts.m_vmList[l_eid].m_data[2];

    l_ss << (l_eid + 1) << " " << l_data0 << " " << l_data1 << " "
         << l_data2 << std::endl;
  }

  l_ss << "$ElementsVelocityModel" << std::endl;

  //! Final buffer write to file
  l_vmElmtFs << l_ss.rdbuf();
  l_vmElmtFs.flush();
  l_vmElmtFs.close();

  std::cout << "Done! ";
  l_t = clock() - l_t;
  std::cout << "(" << (float) l_t / CLOCKS_PER_SEC << "s)" << std::endl;

  return 0;
}

int writeVMTags(       vmodel    &i_vmElmts,
                 const antn_cfg  &i_cfg,
                 const moab_mesh &i_mesh ) {
  clock_t l_t = clock();

  moab::Interface *l_face = i_mesh.m_intf;
  if( l_face == nullptr ) {
    std::cout << "Failed." << std::endl;
    std::cerr << "Error: cannot operate the mesh." << std::endl;
    exit( EXIT_FAILURE );
  }

  std::cout << "Writing annotated mesh file: " << i_cfg.m_h5mFn << "... "
            << std::flush;

  moab::Range l_elems;
  moab::ErrorCode l_rval = l_face->get_entities_by_type( 0, moab::MBTET, l_elems );
  assert( l_rval == moab::MB_SUCCESS );

  //! Create Tags
  moab::Tag l_tagLambda, l_tagMu, l_tagRho;
  l_rval = l_face->tag_get_handle( "LAMBDA", 1, moab::MB_TYPE_DOUBLE, l_tagLambda,
                                   moab::MB_TAG_CREAT | moab::MB_TAG_DENSE );
  assert( l_rval == moab::MB_SUCCESS );

  l_rval = l_face->tag_get_handle( "MU", 1, moab::MB_TYPE_DOUBLE, l_tagMu,
                                   moab::MB_TAG_CREAT | moab::MB_TAG_DENSE );
  assert( l_rval == moab::MB_SUCCESS );

  l_rval = l_face->tag_get_handle( "RHO", 1, moab::MB_TYPE_DOUBLE, l_tagRho,
                                   moab::MB_TAG_CREAT | moab::MB_TAG_DENSE );
  assert( l_rval == moab::MB_SUCCESS );

  //! Set Tags
  int_v l_eid;
  int_v l_numElmts = i_mesh.m_numElmts;
  real  l_lambda, l_mu, l_rho;

  for( moab::Range::iterator l_rit = l_elems.begin(); l_rit != l_elems.end(); ++l_rit ) {
    moab::EntityID l_entId = l_face->id_from_handle( *l_rit );

    l_eid = l_entId - 1;
    assert( l_eid < l_numElmts );

    l_lambda  = i_vmElmts.m_vmList[l_eid].m_data[0];
    l_mu      = i_vmElmts.m_vmList[l_eid].m_data[1];
    l_rho     = i_vmElmts.m_vmList[l_eid].m_data[2];


    l_face->tag_set_data( l_tagLambda, &(*l_rit), 1, &l_lambda );
    assert( l_rval == moab::MB_SUCCESS );

    l_rval = l_face->tag_set_data( l_tagMu, &(*l_rit), 1, &l_mu );
    assert( l_rval == moab::MB_SUCCESS );

    l_rval = l_face->tag_set_data( l_tagRho, &(*l_rit), 1, &l_rho );
    assert( l_rval == moab::MB_SUCCESS );
  }

  //! Write to H5M File
  l_rval = l_face->write_file( i_cfg.m_h5mFn.c_str(), "H5M" );
  assert( l_rval == moab::MB_SUCCESS );

  std::cout << "Done! ";
  l_t = clock() - l_t;
  std::cout << "(" << (float) l_t / CLOCKS_PER_SEC << "s)" << std::endl;

  return 0;
}

int posInit(       posModel  &i_posModel,
             const moab_mesh &i_msh ) {
  i_posModel.m_posList = new pos_datum[i_msh.m_numElmts];

  return 0;
}

int posFinalize( posModel &i_posModel ) {
  if( i_posModel.m_posList != nullptr )
    delete[] i_posModel.m_posList;

  return 0;
}

int writePos( const posModel  &i_posModel,
              const antn_cfg  &i_cfg,
              const moab_mesh &i_msh ) {
  clock_t l_t = clock();

  std::cout << "Writing pos file: " << i_cfg.m_posFn << "... " << std::flush;

  std::ofstream l_outPos( i_cfg.m_posFn.c_str(), std::ios::out );
  if( !l_outPos.is_open() ) {
    std::cout << "Failed" << std::endl;
    std::cerr << "Error: cannot generate the pos file." << std::endl;
    exit( EXIT_FAILURE );
  }

  int_v l_bufferSize = 10000;
  std::stringstream l_ss;

  l_ss << "/*********************************************************************"
       << std::endl << " *" << std::endl << " *  EDGE generated pos file"
       << std::endl << " *" << std::endl
       << " *********************************************************************/"
       << std::endl << std::endl;

  l_ss << "View \"Test\" {" << std::endl;

  for( int_v l_eid = 0; l_eid < i_msh.m_numElmts; l_eid++ ) {
    if( l_eid % l_bufferSize == 0 ) {
      //! Write buffer to file
      l_outPos << l_ss.rdbuf();
      l_outPos.flush();

      //! Reset buffer
      l_ss.str( std::string() );
      l_ss.clear();
    }

    if( ELMTTYPE == 3 )
      l_ss << "ST(";
    else if( ELMTTYPE == 4 )
      l_ss << "SS(";

    for( unsigned int l_vid = 0; l_vid < ELMTTYPE; l_vid++ ) {
      l_ss << i_posModel.m_posList[l_eid].m_xyzPts[l_vid].m_x << ","
           << i_posModel.m_posList[l_eid].m_xyzPts[l_vid].m_y << ","
           << i_posModel.m_posList[l_eid].m_xyzPts[l_vid].m_z;

      if( l_vid != ELMTTYPE - 1 )
        l_ss << ",";
    }

    l_ss << "){";

    for( unsigned int l_vid = 0; l_vid < ELMTTYPE; l_vid++ ) {
      l_ss << i_posModel.m_posList[l_eid].m_vs[l_vid];

      if( l_vid != ELMTTYPE - 1 )
        l_ss << ",";
    }

    l_ss << "};" << std::endl;
  }

  l_ss << "};" << std::endl;

  //! Final buffer write to file
  l_outPos << l_ss.rdbuf();
  l_outPos.flush();
  l_outPos.close();

  std::cout << "Done! ";
  l_t = clock() - l_t;
  std::cout << "(" << (float) l_t / CLOCKS_PER_SEC << "s)" << std::endl;

  return 0;
}


/**
 *  Class definitions and helper methods for fault annotation
 *
 *  A planar fault is assumed, with initial data given at a series of
 *  grid points.  We assume that the y-axis is coplanar with the fault
 *  plane, but the x and z axes need not be.
 *  Based on the SCEC/USGSG TPV35 Benchmark. For more information see:
 *  http://scecdata.usc.edu/cvws/download/TPV35_Description_v05.pdf
 *  http://scecdata.usc.edu/cvws/tpv35docs.html
 **/

// ************************************
// * Begin Triangle class definitions *
// ************************************
Triangle::Triangle( const real *i_coords ) {
  if( i_coords == nullptr ) {
    std::cerr << "Error: Attempted to dereference null ptr in Triangle ctor"
              << std::endl;
    exit( EXIT_FAILURE );
  }

  m_v1.m_x = i_coords[0];
  m_v1.m_y = i_coords[1];
  m_v1.m_z = i_coords[2];
  m_v2.m_x = i_coords[3];
  m_v2.m_y = i_coords[4];
  m_v2.m_z = i_coords[5];
  m_v3.m_x = i_coords[6];
  m_v3.m_y = i_coords[7];
  m_v3.m_z = i_coords[8];
}

xyz_point_t Triangle::centroid() {
  xyz_point_t l_centroid;
  l_centroid.m_x = ( m_v1.m_x + m_v2.m_x + m_v3.m_x ) / 3;
  l_centroid.m_y = ( m_v1.m_y + m_v2.m_y + m_v3.m_y ) / 3;
  l_centroid.m_z = ( m_v1.m_z + m_v2.m_z + m_v3.m_z ) / 3;

  return l_centroid;
}

xyz_point_t Triangle::baryToPhy( const xyz_point_t &i_b ) {
  xyz_point_t l_phys;
  l_phys.m_x = i_b.m_x * m_v1.m_x + i_b.m_y * m_v2.m_x + i_b.m_z * m_v3.m_x;
  l_phys.m_y = i_b.m_x * m_v1.m_y + i_b.m_y * m_v2.m_y + i_b.m_z * m_v3.m_y;
  l_phys.m_z = i_b.m_x * m_v1.m_z + i_b.m_y * m_v2.m_z + i_b.m_z * m_v3.m_z;

  return l_phys;
}

/** refine is the number of new subdivisions made to each side of triangle
 *  EX: refine=0 --> No refinement;    refine=2 --> 9 subtriangles
 **/
std::vector< Triangle > Triangle::subdivide( const int &i_refine ) {
  Triangle                l_subtri;
  std::vector< Triangle > l_subtriangles;
  xyz_point_t             l_bary1, l_bary2, l_bary3, l_bary4;

  double                  l_h = 1.0 / (double) (i_refine + 1);

/**  Reference:
 *        v3
 *        * *                         b3 * * * * * b4
 *   ^    *   *                       *  *          *
 *   |    *     *                     *    *        *
 *   |    * * * * *                   *      *      *
 *   | i  * *     * *                 *        *    *
 *   |    *   *   *   *               *          *  *
 *        *     * *     *             b1 * * * * * b2
 *        v1* * * * * * * v2
 *              j
 *          ------->
 *
 *  We order the subtriangles increasing from v1 to v2
 *  and then upward toward v3. Barycentric coordinates
 *  are used to map from the reference element to physical
 *  space.
 **/
  for( int l_i = 0; l_i <= i_refine; l_i++ ) {
    for( int l_j = 0; l_j <= i_refine - l_i; l_j++ ) {
      l_bary1.m_x = 1 - l_j * l_h - l_i * l_h;
      l_bary1.m_y = l_j * l_h;
      l_bary1.m_z = l_i * l_h;

      l_bary2.m_x = 1 - (l_j + 1) * l_h - l_i * l_h;
      l_bary2.m_y = (l_j + 1) * l_h;
      l_bary2.m_z = l_i * l_h;

      l_bary3.m_x = 1 - l_j * l_h - (l_i + 1) * l_h;
      l_bary3.m_y = l_j * l_h;
      l_bary3.m_z = (l_i + 1) * l_h;

      l_bary4.m_x = 1 - (l_j + 1) * l_h - (l_i + 1) * l_h;
      l_bary4.m_y = (l_j + 1) * l_h;
      l_bary4.m_z = (l_i + 1) * l_h;

      l_subtri.m_v1 = baryToPhy( l_bary1 );
      l_subtri.m_v2 = baryToPhy( l_bary2 );
      l_subtri.m_v3 = baryToPhy( l_bary3 );
      l_subtriangles.push_back( l_subtri );

      if( l_j + l_i < i_refine ) {
        l_subtri.m_v1 = baryToPhy( l_bary4 );
        l_subtri.m_v2 = baryToPhy( l_bary3 );
        l_subtri.m_v3 = baryToPhy( l_bary2 );
        l_subtriangles.push_back( l_subtri );
      }
    }
  }

  return l_subtriangles;
}
// ************************************
// ** End Triangle class definitions **
// ************************************


// ************************************
// ** Begin FModel class definitions **
//*************************************
FModel::FModel( const std::vector< std::string >& i_fInputFns ){
  // Open Fault Input File
  m_filenames = i_fInputFns;
<<<<<<< HEAD
  std::cout << "Initializing fault model from: " << std::endl;
  for( const auto& l_filename : m_filenames ){
    std::cout << "    > " << l_filename << std::endl;
  }
=======
  std::cout << "Reading fault input file header from: " << m_filenames[0]
            << "... " << std::flush;
>>>>>>> 3be26125

  std::ifstream l_faultIfs( m_filenames[0], std::ios::in );
  if( !l_faultIfs.is_open() ){
    std::cout << "Failed." << std::endl;
    std::cerr << "Error: Cannot open " << m_filenames[0] << std::endl;
    exit( EXIT_FAILURE );
  }

  // Read the header
  std::string l_lineBuf;
  std::string l_wordBuf;
  getline( l_faultIfs, l_lineBuf );
  std::istringstream l_lineStream( l_lineBuf );

  l_lineStream >> m_Nx;
  l_lineStream >> m_Ny;
  l_lineStream >> m_xMin;
  l_lineStream >> m_xMax;
  l_lineStream >> m_yMin;
  l_lineStream >> m_yMax;

  while( l_lineStream >> l_wordBuf){
    m_qtyNames.push_back( l_wordBuf );
  }

  size_t l_modelSize = (m_Nx + 1) * (m_Ny + 1);
  m_faultData = new FDatum[ l_modelSize ];

  // Finally, compute the inverse of the width of the grid cells for future
  // convenience, and set fault angle
  real FAULT_ANGLE = 0;
  m_faultAngle = FAULT_ANGLE * M_PI/180.;
  m_xScaleInv = m_Nx / (m_xMax - m_xMin);
  m_yScaleInv = m_Ny / (m_yMax - m_yMin);

  l_faultIfs.close();

  populate();

  std::cout << "...Done!" << std::flush;
}


FModel::~FModel(){
  if( m_faultData != nullptr ){
    delete[] m_faultData;
  }
  else{
    std::cerr << "Warning: Attempted to delete non-existant Fault Model Data"
              << std::endl;
  }
}


void FModel::populate(){
  int                 l_nx, l_ny;
  real                l_x, l_y, l_z;
  real                l_numBuf;
  std::string         l_lineBuf;
  std::ifstream       l_faultIfs;
  std::istringstream  l_lineStream;

  for( const auto& l_filename : m_filenames ){
    l_faultIfs.open( l_filename, std::ios::in );
    if( !l_faultIfs.is_open() ){
      std::cout << "Failed." << std::endl;
      std::cerr << "Error: Cannot open " << l_filename << std::endl;
      exit( EXIT_FAILURE );
    }

    getline( l_faultIfs, l_lineBuf );   // Ignore the first line (header)
    while( getline( l_faultIfs, l_lineBuf ) ){
      l_lineStream.clear();
      l_lineStream.str( l_lineBuf );

      l_lineStream >> l_nx;    // integer x coord, (indexed from 0)
      l_lineStream >> l_ny;    // integer y coord, (indexed from 0)
      l_lineStream >> l_x;     // physical x coord
      l_lineStream >> l_y;     // physical y coord
      l_lineStream >> l_z;     // physical z coord

      for( const auto& l_qtyName : m_qtyNames ){
        l_lineStream >> l_numBuf;
        m_faultData[ l_nx + l_ny * (m_Nx+1) ][ l_qtyName ].push_back( l_numBuf );
      }
    }

    l_faultIfs.close();
  }
}

//! Assumes fault plane is rotated about axis x=0,z=0 only
//! (i.e. no variation in y coord)
xyz_point_t FModel::projToPlane( const xyz_point_t &i_pt ) {
  xyz_point_t l_proj;

  real l_s = sin( m_faultAngle );
  real l_c = cos( m_faultAngle );
  l_proj.m_x = i_pt.m_x * l_c * l_c + i_pt.m_z * l_s * l_c;
  l_proj.m_y = i_pt.m_y;
  l_proj.m_z = i_pt.m_x * l_s * l_c + i_pt.m_z * l_s * l_s;

  return l_proj;
}

int FModel::getNearestNx( const xyz_point_t &i_pt ) {
  int l_nxNearest = std::round( m_xScaleInv * ( i_pt.m_x - m_xMin ) );

  if( l_nxNearest < 0 )
    l_nxNearest = 0;
  else if( l_nxNearest > m_Nx )
    l_nxNearest = m_Nx;

  return l_nxNearest;
}

int FModel::getNearestNy( const xyz_point_t &i_pt ) {
  int l_nyNearest = std::round( m_yScaleInv * ( i_pt.m_y - m_yMin ) );

  if( l_nyNearest < 0 )
    l_nyNearest = 0;
  else if( l_nyNearest > m_Ny )
    l_nyNearest = m_Ny;

  return l_nyNearest;
}

FDatum FModel::getDatumPt( const xyz_point_t &i_pt ) {
  int         l_nx, l_ny;
  xyz_point_t l_planePt;

  l_planePt = projToPlane( i_pt );
  l_nx      = getNearestNx( l_planePt );
  l_ny      = getNearestNy( l_planePt );

  return m_faultData[l_nx+l_ny*(m_Nx+1)];
}

FDatum FModel::getDatumTri( Triangle &i_tri ) {
  xyz_point_t l_centroid = i_tri.centroid();
  FDatum      l_datum    = getDatumPt( l_centroid );

  return l_datum;
}
// ************************************
// *** End FModel class definitions ***
// ************************************


moab::Range getFaultFaces( moab_mesh &i_mesh ) {
  moab::Interface *l_face = i_mesh.m_intf;
  moab::ErrorCode l_rval;

  moab::Range               l_faultFaces;
  moab::Range               l_mSets, l_tempRange;
  std::vector< moab::Tag >  l_tagsMesh;
  moab::Tag                 l_tagMat;
  std::string               l_tagMatName;

  //! Get Material-Type tag...
  l_rval = l_face->tag_get_tags( l_tagsMesh );
  assert( l_rval == moab::MB_SUCCESS );
  l_tagMat = l_tagsMesh[0];

  //! ...and double check that we have the right tag
  l_rval = l_face->tag_get_name( l_tagMat, l_tagMatName );
  assert( l_rval == moab::MB_SUCCESS );
  assert( l_tagMatName == "MATERIAL_SET" );

  //! Get all entity sets
  l_rval = l_face->get_entities_by_type( 0, moab::MBENTITYSET, l_mSets );
  assert( l_rval == moab::MB_SUCCESS );

  //! Read off the material type for each entity set
  std::vector< int > l_matData;
  l_matData.resize( l_mSets.size() );
  l_face->tag_get_data( l_tagMat, l_mSets, &l_matData[0] );
  assert( l_rval == moab::MB_SUCCESS );

  //! Check if entity set has material type 201 (rupture)
  for( size_t l_md = 0; l_md < l_matData.size(); l_md++ ) {
    if( l_matData[l_md] == 201 ) {
      l_tempRange.clear();
      l_rval = l_face->get_entities_by_handle( l_mSets[l_md], l_tempRange );
      l_faultFaces.merge( l_tempRange );
    }
  }

  return l_faultFaces;
}


// Create MOAB tags and tag each fault entity with array of doubles.
// Each tag is an array representing a different initial
// rupture parameter at each subtriangle and each fused run
// See diagram:
//
//  x------------------------------------------------------------x
//  |                         Fault Face                         |
//  x---------------------x------------------x-------------------x
//  |      subtri 1       |     subtri 2     |     subtri 3      |
//  x------x------x-------x------------------x-------------------x
//  | cfr1 | cfr2 | cfr3  |
//  x------x------x-------x
int faultAntn( const  antn_cfg  &i_antnCfg,
                      moab_mesh &i_mesh     )
{
  clock_t l_t = clock();

  if( i_antnCfg.m_faultInputFns.empty() ){
    std::cout << "No fault input files... skipping fault annotation"
              << std::endl;
    return 0;
  }
  if( i_mesh.m_intf == nullptr ){
    std::cout << "Failed." << std::endl;
    std::cerr << "Error: Attempted to annotate an uninitialized mesh (fault data)."
              << std::endl;
    exit( EXIT_FAILURE );
  }

  // Set parameters for constructing and querying fault model
  const int l_nCfr = i_antnCfg.m_faultInputFns.size();// Number of fused runs
  const int l_refine = i_antnCfg.m_tetRefinement;      // Subtri. refinement lvl
  const int l_nSubTri = pow( l_refine+1, 2 );         // Subtris. per tet face
  const int l_tagSize = l_nSubTri * l_nCfr;

  // Set up fault_model
  FModel fault_model( i_antnCfg.m_faultInputFns );

  l_t = clock() - l_t;
  std::cout << " (" << (float) l_t / CLOCKS_PER_SEC << "s)" << std::endl;
  l_t = clock();

  // Create maps of tags and data arrays
  moab::ErrorCode                     l_rval;
  moab::Interface*                    l_iface = i_mesh.m_intf;
  std::map< std::string, real* >    l_qtyData;
  std::map< std::string, moab::Tag >  l_tags;

  for( const auto& l_qtyName : fault_model.m_qtyNames ){
    l_qtyData[ l_qtyName ] = new real[ l_tagSize ];

    l_rval = l_iface->tag_get_handle( l_qtyName.c_str(),
                                      l_tagSize,
                                      moab::MB_TYPE_DOUBLE,
                                      l_tags[ l_qtyName ],
                                      moab::MB_TAG_CREAT|moab::MB_TAG_DENSE );
    assert( l_rval == moab::MB_SUCCESS );
  }

  // Loop over all fault faces, annotating mesh as we go
  Triangle                  l_tri;
  std::vector< Triangle >   l_subtriangles;
  moab::Range               l_faceVerts;
  real                      l_faceVertsCoords[9];
  FDatum                    l_fd;

  moab::Range l_faultFaces = getFaultFaces( i_mesh );

  std::cout << "Annotating mesh with fault stresses... " << std::flush;
  for( const auto& l_faceHandle : l_faultFaces ){
    l_faceVerts.clear();
    l_rval = l_iface->get_adjacencies( &l_faceHandle, 1, 0, false, l_faceVerts );
    assert( l_rval == moab::MB_SUCCESS );

    // Ensure that vertices in triangle are ordered according to increasing id
    // Can compare entity handles since entity type is the same for all verts
    assert( l_faceVerts[0] < l_faceVerts[1] );
    assert( l_faceVerts[1] < l_faceVerts[2] );
    l_rval = l_iface->get_coords( l_faceVerts, l_faceVertsCoords );
    assert( l_rval == moab::MB_SUCCESS );

    // Build a triangle from the vertices of triangle entity, and subdivide
    l_tri = Triangle( l_faceVertsCoords );
    l_subtriangles = l_tri.subdivide( l_refine );
    assert( l_nSubTri == l_subtriangles.size() );

    // Loop over each subtriangle and get approximate fault data
    for( int l_st = 0; l_st < l_nSubTri; l_st++ ){
      l_fd = fault_model.getDatumTri( l_subtriangles[ l_st ] );

      for( int l_cfr = 0; l_cfr < l_nCfr; l_cfr++ ){
        for( const auto& l_qtyName : fault_model.m_qtyNames ){
          l_qtyData[ l_qtyName ][ l_st * l_nCfr + l_cfr ] = l_fd[ l_qtyName ][ l_cfr ];
        }
      }
    }

    // Tag the mesh with each quantity
    for( const auto& l_qtyName : fault_model.m_qtyNames ){
      l_rval = l_iface->tag_set_data( l_tags[ l_qtyName ],
                                      &l_faceHandle,
                                      1,
                                      l_qtyData[ l_qtyName ] );
      assert( l_rval == moab::MB_SUCCESS);
    }
  }

  std::cout << "Done!" << std::flush;

  // Clean Up
  for( const auto& l_qtyName : fault_model.m_qtyNames ){
    delete[] l_qtyData[ l_qtyName ];
  }

  l_t = clock() - l_t;
  std::cout << " (" << (float) l_t / CLOCKS_PER_SEC << "s)" << std::endl;

  return 0;
}<|MERGE_RESOLUTION|>--- conflicted
+++ resolved
@@ -44,13 +44,9 @@
   i_cfg.m_hypoc.m_lon   = 0.0;
   i_cfg.m_hypoc.m_lat   = 0.0;
 
-<<<<<<< HEAD
   i_cfg.m_tetRefinement = 0;
 
   std::cout << "Reading Config File: " << i_cfgFn << "... " << std::flush;
-=======
-  std::cout << "Reading config file: " << i_cfgFn << "... " << std::flush;
->>>>>>> 3be26125
 
   std::ifstream l_mshFs( i_cfgFn.c_str(), std::ios::in );
   if( !l_mshFs.is_open() ) {
@@ -678,15 +674,11 @@
 FModel::FModel( const std::vector< std::string >& i_fInputFns ){
   // Open Fault Input File
   m_filenames = i_fInputFns;
-<<<<<<< HEAD
+
   std::cout << "Initializing fault model from: " << std::endl;
   for( const auto& l_filename : m_filenames ){
     std::cout << "    > " << l_filename << std::endl;
   }
-=======
-  std::cout << "Reading fault input file header from: " << m_filenames[0]
-            << "... " << std::flush;
->>>>>>> 3be26125
 
   std::ifstream l_faultIfs( m_filenames[0], std::ios::in );
   if( !l_faultIfs.is_open() ){
